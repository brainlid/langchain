defmodule LangChain.Utils.ChatTemplatesTest do
  use ExUnit.Case

  doctest LangChain.Utils.ChatTemplates

  alias LangChain.Utils.ChatTemplates
  alias LangChain.Message
  alias LangChain.LangChainError
  alias Langchain.Function

  describe "prep_and_validate_messages/1" do
    test "returns 3 item tuple with expected parts" do
      system = Message.new_system!("system_message")
      first = Message.new_user!("user_1st")

      rest = [
        Message.new_assistant!("assistant_response"),
        Message.new_user!("user_2nd")
      ]

      {s, u, r} = ChatTemplates.prep_and_validate_messages([system, first | rest])
      assert s == system
      assert u == first
      assert r == rest
    end

    test "returns nil for system when absent" do
      first = Message.new_user!("user_1st")

      rest = [
        Message.new_assistant!("assistant_response"),
        Message.new_user!("user_2nd")
      ]

      {s, u, r} = ChatTemplates.prep_and_validate_messages([first | rest])
      assert s == nil
      assert u == first
      assert r == rest
    end

    test "raises exception when no messages given" do
      assert_raise LangChainError, "Messages are required.", fn ->
        ChatTemplates.prep_and_validate_messages([])
      end
    end

    test "raises exception when doesn't start with a user message" do
      assert_raise LangChainError,
                   "Messages must include a user prompt after a system message.",
                   fn ->
                     ChatTemplates.prep_and_validate_messages([
                       Message.new_system!("system_message")
                     ])
                   end

      assert_raise LangChainError,
                   "Messages must start with either a system or user message.",
                   fn ->
                     ChatTemplates.prep_and_validate_messages([
                       Message.new_assistant!("assistant_message")
                     ])
                   end
    end

    test "raises exception when multiple system messages given" do
      assert_raise LangChainError,
                   "Messages must include a user prompt after a system message.",
                   fn ->
                     ChatTemplates.prep_and_validate_messages([
                       Message.new_system!("system_message"),
                       Message.new_system!("system_message")
                     ])
                   end
    end

    test "raises no exception when alternating user/assistant not one for one" do
      system = Message.new_system!("system_message")

      first = Message.new_user!("user_1")

      rest = [
        Message.new_user!("user_2"),
        Message.new_assistant!("assistant_response"),
        Message.new_user!("user_3")
      ]

      {s, u, r} =
        ChatTemplates.prep_and_validate_messages([
          Message.new_system!("system_message"),
          Message.new_user!("user_1"),
          Message.new_user!("user_2"),
          Message.new_assistant!("assistant_response"),
          Message.new_user!("user_3")
        ])

      assert s == system
      assert u == first
      assert r == rest
    end

    # test "removes special tokens from the message content"
  end

  describe "apply_chat_template!/3 - :inst format" do
    test "includes provided system message" do
      messages = [
        Message.new_system!("system_message"),
        Message.new_user!("user_prompt")
      ]

      result = ChatTemplates.apply_chat_template!(messages, :inst)
      assert result == "<s>[INST] system_message user_prompt [/INST]"
    end

    test "no system message when not provided" do
      messages = [Message.new_user!("user_prompt")]

      result = ChatTemplates.apply_chat_template!(messages, :inst)
      assert result == "<s>[INST] user_prompt [/INST]"
    end

    test "formats 1st question correctly" do
      messages = [
        Message.new_system!("Only tell the truth."),
        Message.new_user!("How far away is the Sun?")
      ]

      result = ChatTemplates.apply_chat_template!(messages, :inst)
      assert result == "<s>[INST] Only tell the truth. How far away is the Sun? [/INST]"
    end

    test "formats answered question correctly" do
      messages = [
        Message.new_system!("Only tell the truth."),
        Message.new_user!("How far away is the Sun?"),
        Message.new_assistant!("149.6 million kilometers")
      ]

      result = ChatTemplates.apply_chat_template!(messages, :inst)

      assert result ==
               "<s>[INST] Only tell the truth. How far away is the Sun? [/INST]149.6 million kilometers</s> "
    end

    test "formats 2nd question correctly" do
      messages = [
        Message.new_system!("Only tell the truth."),
        Message.new_user!("How far away is the Sun?"),
        Message.new_assistant!("149.6 million kilometers"),
        Message.new_user!("How far is that in miles?")
      ]

      result = ChatTemplates.apply_chat_template!(messages, :inst)

      assert result ==
               "<s>[INST] Only tell the truth. How far away is the Sun? [/INST]149.6 million kilometers</s> [INST] How far is that in miles? [/INST]"
    end

    test "formatting matches example" do
      messages = [
        Message.new_user!("Hello, how are you?"),
        Message.new_assistant!("I'm doing great. How can I help you today?"),
        Message.new_user!("I'd like to show off how chat templating works!")
      ]

      result = ChatTemplates.apply_chat_template!(messages, :inst)

      assert result ==
               "<s>[INST] Hello, how are you? [/INST]I'm doing great. How can I help you today?</s> [INST] I'd like to show off how chat templating works! [/INST]"
    end
  end

  describe "apply_chat_template!/3 - :zephyr format" do
    test "includes provided system message" do
      messages = [
        Message.new_system!("system_message"),
        Message.new_user!("user_prompt")
      ]

      expected = "<|system|>\nsystem_message</s>\n<|user|>\nuser_prompt</s>\n<|assistant|>\n"

      result = ChatTemplates.apply_chat_template!(messages, :zephyr)
      assert result == expected
    end

    test "no system message when not provided" do
      messages = [Message.new_user!("user_prompt")]

      expected = "<|user|>\nuser_prompt</s>\n<|assistant|>\n"

      result = ChatTemplates.apply_chat_template!(messages, :zephyr)
      assert result == expected
    end

    test "does not add generation prompt when set to false" do
      messages = [
        Message.new_system!("system_message"),
        Message.new_user!("user_prompt")
      ]

      expected = "<|system|>\nsystem_message</s>\n<|user|>\nuser_prompt</s>\n"

      result = ChatTemplates.apply_chat_template!(messages, :zephyr, add_generation_prompt: false)
      assert result == expected
    end

    test "formats 1st question correctly" do
      messages = [
        Message.new_system!("Only tell the truth."),
        Message.new_user!("How far away is the Sun?")
      ]

      expected =
        "<|system|>\nOnly tell the truth.</s>\n<|user|>\nHow far away is the Sun?</s>\n<|assistant|>\n"

      result = ChatTemplates.apply_chat_template!(messages, :zephyr)
      assert result == expected
    end

    test "formats answered question correctly" do
      messages = [
        Message.new_system!("Only tell the truth."),
        Message.new_user!("How far away is the Sun?"),
        Message.new_assistant!("149.6 million kilometers")
      ]

      expected =
        "<|system|>\nOnly tell the truth.</s>\n<|user|>\nHow far away is the Sun?</s>\n<|assistant|>\n149.6 million kilometers</s>\n"

      result = ChatTemplates.apply_chat_template!(messages, :zephyr)
      assert result == expected
    end

    test "formats 2nd question correctly" do
      messages = [
        Message.new_system!("Only tell the truth."),
        Message.new_user!("How far away is the Sun?"),
        Message.new_assistant!("149.6 million kilometers"),
        Message.new_user!("How far is that in miles?")
      ]

      expected =
        "<|system|>\nOnly tell the truth.</s>\n<|user|>\nHow far away is the Sun?</s>\n<|assistant|>\n149.6 million kilometers</s>\n<|user|>\nHow far is that in miles?</s>\n<|assistant|>\n"

      result = ChatTemplates.apply_chat_template!(messages, :zephyr)
      assert result == expected
    end

    test "formatting matches example" do
      messages = [
        Message.new_system!(
          "You are a friendly chatbot who always responds in the style of a pirate"
        ),
        Message.new_user!("How many helicopters can a human eat in one sitting?"),
        Message.new_assistant!(
          "Matey, I'm afraid I must inform ye that humans cannot eat helicopters. Helicopters are not food, they are flying machines. Food is meant to be eaten, like a hearty plate o' grog, a savory bowl o' stew, or a delicious loaf o' bread. But helicopters, they be for transportin' and movin' around, not for eatin'. So, I'd say none, me hearties. None at all."
        )
      ]

      expected =
        "<|system|>\nYou are a friendly chatbot who always responds in the style of a pirate</s>\n<|user|>\nHow many helicopters can a human eat in one sitting?</s>\n<|assistant|>\nMatey, I'm afraid I must inform ye that humans cannot eat helicopters. Helicopters are not food, they are flying machines. Food is meant to be eaten, like a hearty plate o' grog, a savory bowl o' stew, or a delicious loaf o' bread. But helicopters, they be for transportin' and movin' around, not for eatin'. So, I'd say none, me hearties. None at all.</s>\n"

      result = ChatTemplates.apply_chat_template!(messages, :zephyr)
      assert result == expected
    end
  end

  describe "apply_chat_template!/3 - :im_start format" do
    test "includes provided system message" do
      messages = [
        Message.new_system!("system_message"),
        Message.new_user!("user_prompt")
      ]

      expected =
        "<|im_start|>system\nsystem_message<|im_end|>\n<|im_start|>user\nuser_prompt<|im_end|>\n<|im_start|>assistant\n"

      result = ChatTemplates.apply_chat_template!(messages, :im_start)
      assert result == expected
    end

    test "no system message when not provided" do
      messages = [Message.new_user!("user_prompt")]

      expected = "<|im_start|>user\nuser_prompt<|im_end|>\n<|im_start|>assistant\n"

      result = ChatTemplates.apply_chat_template!(messages, :im_start)
      assert result == expected
    end

    test "does not add generation prompt when set to false" do
      messages = [
        Message.new_system!("system_message"),
        Message.new_user!("user_prompt")
      ]

      expected =
        "<|im_start|>system\nsystem_message<|im_end|>\n<|im_start|>user\nuser_prompt<|im_end|>\n"

      result =
        ChatTemplates.apply_chat_template!(messages, :im_start, add_generation_prompt: false)

      assert result == expected
    end

    test "formats 1st question correctly" do
      messages = [
        Message.new_system!("Only tell the truth."),
        Message.new_user!("How far away is the Sun?")
      ]

      expected =
        "<|im_start|>system\nOnly tell the truth.<|im_end|>\n<|im_start|>user\nHow far away is the Sun?<|im_end|>\n<|im_start|>assistant\n"

      result = ChatTemplates.apply_chat_template!(messages, :im_start)
      assert result == expected
    end

    test "formats answered question correctly" do
      messages = [
        Message.new_system!("Only tell the truth."),
        Message.new_user!("How far away is the Sun?"),
        Message.new_assistant!("149.6 million kilometers")
      ]

      expected =
        "<|im_start|>system\nOnly tell the truth.<|im_end|>\n<|im_start|>user\nHow far away is the Sun?<|im_end|>\n<|im_start|>assistant\n149.6 million kilometers<|im_end|>\n"

      result = ChatTemplates.apply_chat_template!(messages, :im_start)
      assert result == expected
    end

    test "formats 2nd question correctly" do
      messages = [
        Message.new_system!("Only tell the truth."),
        Message.new_user!("How far away is the Sun?"),
        Message.new_assistant!("149.6 million kilometers"),
        Message.new_user!("How far is that in miles?")
      ]

      expected =
        "<|im_start|>system\nOnly tell the truth.<|im_end|>\n<|im_start|>user\nHow far away is the Sun?<|im_end|>\n<|im_start|>assistant\n149.6 million kilometers<|im_end|>\n<|im_start|>user\nHow far is that in miles?<|im_end|>\n<|im_start|>assistant\n"

      result = ChatTemplates.apply_chat_template!(messages, :im_start)
      assert result == expected
    end

    test "formatting matches example" do
      messages = [
        Message.new_user!("Hi there!"),
        Message.new_assistant!("Nice to meet you!"),
        Message.new_user!("Can I ask a question?")
      ]

      expected =
        "<|im_start|>user\nHi there!<|im_end|>\n<|im_start|>assistant\nNice to meet you!<|im_end|>\n<|im_start|>user\nCan I ask a question?<|im_end|>\n<|im_start|>assistant\n"

      result = ChatTemplates.apply_chat_template!(messages, :im_start)
      assert result == expected
    end
  end

  describe "apply_chat_template!/3 - :lama_2 format" do
    test "includes provided system message" do
      messages = [
        Message.new_system!("system_message"),
        Message.new_user!("user_prompt")
      ]

      expected = "<s>[INST] <<SYS>>\nsystem_message\n<</SYS>>\n\nuser_prompt [/INST] "

      result = ChatTemplates.apply_chat_template!(messages, :llama_2)
      assert result == expected
    end

    test "no system message when not provided" do
      messages = [Message.new_user!("user_prompt")]

      expected = "<s>[INST] user_prompt [/INST] "

      result = ChatTemplates.apply_chat_template!(messages, :llama_2)
      assert result == expected
    end

    test "formats answered question correctly" do
      messages = [
        Message.new_system!("system_message"),
        Message.new_user!("user_prompt"),
        Message.new_assistant!("assistant_response")
      ]

      expected =
        "<s>[INST] <<SYS>>\nsystem_message\n<</SYS>>\n\nuser_prompt [/INST] assistant_response </s>"

      result = ChatTemplates.apply_chat_template!(messages, :llama_2)
      assert result == expected
    end

    test "formats 2nd question correctly" do
      messages = [
        Message.new_system!("system_message"),
        Message.new_user!("user_prompt"),
        Message.new_assistant!("assistant_response"),
        Message.new_user!("user_2nd")
      ]

      expected =
        "<s>[INST] <<SYS>>\nsystem_message\n<</SYS>>\n\nuser_prompt [/INST] assistant_response </s><s>[INST] user_2nd [/INST] "

      result = ChatTemplates.apply_chat_template!(messages, :llama_2)
      assert result == expected
    end
  end

  describe "apply_chat_template!/3 - :llama_3 format" do
    test "includes provided system message" do
      messages = [
        Message.new_system!("system_message"),
        Message.new_user!("user_prompt")
      ]

      expected =
        "<|begin_of_text|>\n<|start_header_id|>system<|end_header_id|>\n\nsystem_message<|eot_id|>\n<|start_header_id|>user<|end_header_id|>\n\nuser_prompt<|eot_id|>\n<|start_header_id|>assistant<|end_header_id|>\n\n"

      result = ChatTemplates.apply_chat_template!(messages, :llama_3)
      assert result == expected
    end

    test "does not add generation prompt when set to false" do
      messages = [
        Message.new_system!("system_message"),
        Message.new_user!("user_prompt")
      ]

      expected =
        "<|begin_of_text|>\n<|start_header_id|>system<|end_header_id|>\n\nsystem_message<|eot_id|>\n<|start_header_id|>user<|end_header_id|>\n\nuser_prompt<|eot_id|>\n"

      result =
        ChatTemplates.apply_chat_template!(messages, :llama_3, add_generation_prompt: false)

      assert result == expected
    end

    test "no system message when not provided" do
      messages = [Message.new_user!("user_prompt")]

      expected =
        "<|begin_of_text|>\n<|start_header_id|>user<|end_header_id|>\n\nuser_prompt<|eot_id|>\n<|start_header_id|>assistant<|end_header_id|>\n\n"

      result = ChatTemplates.apply_chat_template!(messages, :llama_3)
      assert result == expected
    end

    test "formats answered question correctly" do
      messages = [
        Message.new_system!("system_message"),
        Message.new_user!("user_prompt"),
        Message.new_assistant!("assistant_response")
      ]

      expected =
        "<|begin_of_text|>\n<|start_header_id|>system<|end_header_id|>\n\nsystem_message<|eot_id|>\n<|start_header_id|>user<|end_header_id|>\n\nuser_prompt<|eot_id|>\n<|start_header_id|>assistant<|end_header_id|>\n\nassistant_response<|eot_id|>\n"

      result = ChatTemplates.apply_chat_template!(messages, :llama_3)
      assert result == expected
    end

    test "formats 2nd question correctly" do
      messages = [
        Message.new_system!("system_message"),
        Message.new_user!("user_prompt"),
        Message.new_assistant!("assistant_response"),
        Message.new_user!("user_2nd")
      ]

      expected =
        "<|begin_of_text|>\n<|start_header_id|>system<|end_header_id|>\n\nsystem_message<|eot_id|>\n<|start_header_id|>user<|end_header_id|>\n\nuser_prompt<|eot_id|>\n<|start_header_id|>assistant<|end_header_id|>\n\nassistant_response<|eot_id|>\n<|start_header_id|>user<|end_header_id|>\n\nuser_2nd<|eot_id|>\n<|start_header_id|>assistant<|end_header_id|>\n\n"

      result = ChatTemplates.apply_chat_template!(messages, :llama_3)
      assert result == expected
    end
  end

<<<<<<< HEAD
  defp hello_world(_args, _context) do
    "Hello world!"
  end

  describe "apply_chat_template!/3 - :llama_3_1_json_tool_calling format" do
    test "includes provided system message" do
      messages = [
        Message.new_system!("system_message"),
        Message.new_user!("user_prompt")
      ]

      schema_def = %{
        type: "object",
        properties: %{
          info: %{
            type: "object",
            properties: %{
              name: %{type: "string"}
            },
            required: ["name"]
          }
        },
        required: ["info"]
      }

      {:ok, fun} =
        LangChain.Function.new(%{
          "name" => "say_hi",
          "description" => "Provide a friendly greeting.",
          "parameters_schema" => schema_def,
          "function" => &hello_world/2
        })

      tools = [fun]

      date = Calendar.strftime(DateTime.utc_now(), "%d %B %Y")

      expected =
        "<|begin_of_text|>\n<|start_header_id|>system<|end_header_id|>\n\nsystem_message\n\nCutting Knowledge Date: December 2023\nToday Date: #{date}\n\nWhen you receive a tool call response, use the output to format an answer to the orginal user question.\n\nYou are a helpful assistant with tool calling capabilities.<|eot_id|>\n<|start_header_id|>user<|end_header_id|>\n\nGiven the following functions, please respond with a JSON for a function call with its proper arguments that best answers the given prompt.\n\nRespond in the format {\"name\": function name, \"parameters\": dictionary of argument name and its value}. Do not use variables.\n[\n  {\n    \"function\": {\n      \"name\": \"say_hi\",\n      \"description\": \"Provide a friendly greeting.\",\n      \"parameters\": {\n        \"type\": \"object\",\n        \"required\": [\n          \"info\"\n        ],\n        \"properties\": {\n          \"info\": {\n            \"type\": \"object\",\n            \"required\": [\n              \"name\"\n            ],\n            \"properties\": {\n              \"name\": {\n                \"type\": \"string\"\n              }\n            }\n          }\n        }\n      }\n    },\n    \"type\": \"function\"\n  }\n]\n\nuser_prompt<|eot_id|>\n<|start_header_id|>assistant<|end_header_id|>\n\n"

      result =
        ChatTemplates.apply_chat_template_with_tools!(
          messages,
          :llama_3_1_json_tool_calling,
          tools
        )

      assert result == expected
    end

    test "does not add generation prompt when set to false" do
      messages = [
        Message.new_system!("system_message"),
        Message.new_user!("user_prompt")
      ]

      schema_def = %{
        type: "object",
        properties: %{
          info: %{
            type: "object",
            properties: %{
              name: %{type: "string"}
            },
            required: ["name"]
          }
        },
        required: ["info"]
      }

      {:ok, fun} =
        LangChain.Function.new(%{
          "name" => "say_hi",
          "description" => "Provide a friendly greeting.",
          "parameters_schema" => schema_def,
          "function" => &hello_world/2
        })

      tools = [fun]

      date = Calendar.strftime(DateTime.utc_now(), "%d %B %Y")

      expected =
        "<|begin_of_text|>\n<|start_header_id|>system<|end_header_id|>\n\nsystem_message\n\nCutting Knowledge Date: December 2023\nToday Date: #{date}\n\nWhen you receive a tool call response, use the output to format an answer to the orginal user question.\n\nYou are a helpful assistant with tool calling capabilities.<|eot_id|>\n<|start_header_id|>user<|end_header_id|>\n\nGiven the following functions, please respond with a JSON for a function call with its proper arguments that best answers the given prompt.\n\nRespond in the format {\"name\": function name, \"parameters\": dictionary of argument name and its value}. Do not use variables.\n[\n  {\n    \"function\": {\n      \"name\": \"say_hi\",\n      \"description\": \"Provide a friendly greeting.\",\n      \"parameters\": {\n        \"type\": \"object\",\n        \"required\": [\n          \"info\"\n        ],\n        \"properties\": {\n          \"info\": {\n            \"type\": \"object\",\n            \"required\": [\n              \"name\"\n            ],\n            \"properties\": {\n              \"name\": {\n                \"type\": \"string\"\n              }\n            }\n          }\n        }\n      }\n    },\n    \"type\": \"function\"\n  }\n]\n\nuser_prompt<|eot_id|>\n"

      result =
        ChatTemplates.apply_chat_template_with_tools!(
          messages,
          :llama_3_1_json_tool_calling,
          tools,
          add_generation_prompt: false
        )

      assert result == expected
    end

    test "no system message when not provided" do
      messages = [Message.new_user!("user_prompt")]

      schema_def = %{
        type: "object",
        properties: %{
          info: %{
            type: "object",
            properties: %{
              name: %{type: "string"}
            },
            required: ["name"]
          }
        },
        required: ["info"]
      }

      {:ok, fun} =
        LangChain.Function.new(%{
          "name" => "say_hi",
          "description" => "Provide a friendly greeting.",
          "parameters_schema" => schema_def,
          "function" => &hello_world/2
        })

      tools = [fun]

      date = Calendar.strftime(DateTime.utc_now(), "%d %B %Y")

      expected =
        "<|begin_of_text|>\n<|start_header_id|>system<|end_header_id|>\n\n\n\nCutting Knowledge Date: December 2023\nToday Date: #{date}\n\nWhen you receive a tool call response, use the output to format an answer to the orginal user question.\n\nYou are a helpful assistant with tool calling capabilities.<|eot_id|>\n<|start_header_id|>user<|end_header_id|>\n\nGiven the following functions, please respond with a JSON for a function call with its proper arguments that best answers the given prompt.\n\nRespond in the format {\"name\": function name, \"parameters\": dictionary of argument name and its value}. Do not use variables.\n[\n  {\n    \"function\": {\n      \"name\": \"say_hi\",\n      \"description\": \"Provide a friendly greeting.\",\n      \"parameters\": {\n        \"type\": \"object\",\n        \"required\": [\n          \"info\"\n        ],\n        \"properties\": {\n          \"info\": {\n            \"type\": \"object\",\n            \"required\": [\n              \"name\"\n            ],\n            \"properties\": {\n              \"name\": {\n                \"type\": \"string\"\n              }\n            }\n          }\n        }\n      }\n    },\n    \"type\": \"function\"\n  }\n]\n\nuser_prompt<|eot_id|>\n<|start_header_id|>assistant<|end_header_id|>\n\n"

      result =
        ChatTemplates.apply_chat_template_with_tools!(
          messages,
          :llama_3_1_json_tool_calling,
          tools
        )

      assert result == expected
    end

    test "formats answered question correctly" do
      messages = [
        Message.new_system!("system_message"),
        Message.new_user!("user_prompt"),
        Message.new_assistant!("assistant_response")
      ]

      schema_def = %{
        type: "object",
        properties: %{
          info: %{
            type: "object",
            properties: %{
              name: %{type: "string"}
            },
            required: ["name"]
          }
        },
        required: ["info"]
      }

      {:ok, fun} =
        LangChain.Function.new(%{
          "name" => "say_hi",
          "description" => "Provide a friendly greeting.",
          "parameters_schema" => schema_def,
          "function" => &hello_world/2
        })

      tools = [fun]

      date = Calendar.strftime(DateTime.utc_now(), "%d %B %Y")

      expected =
        "<|begin_of_text|>\n<|start_header_id|>system<|end_header_id|>\n\nsystem_message\n\nCutting Knowledge Date: December 2023\nToday Date: #{date}\n\nWhen you receive a tool call response, use the output to format an answer to the orginal user question.\n\nYou are a helpful assistant with tool calling capabilities.<|eot_id|>\n<|start_header_id|>user<|end_header_id|>\n\nGiven the following functions, please respond with a JSON for a function call with its proper arguments that best answers the given prompt.\n\nRespond in the format {\"name\": function name, \"parameters\": dictionary of argument name and its value}. Do not use variables.\n[\n  {\n    \"function\": {\n      \"name\": \"say_hi\",\n      \"description\": \"Provide a friendly greeting.\",\n      \"parameters\": {\n        \"type\": \"object\",\n        \"required\": [\n          \"info\"\n        ],\n        \"properties\": {\n          \"info\": {\n            \"type\": \"object\",\n            \"required\": [\n              \"name\"\n            ],\n            \"properties\": {\n              \"name\": {\n                \"type\": \"string\"\n              }\n            }\n          }\n        }\n      }\n    },\n    \"type\": \"function\"\n  }\n]\n\nuser_prompt<|eot_id|>\n<|start_header_id|>assistant<|end_header_id|>\n\nassistant_response<|eot_id|>\n"

      result =
        ChatTemplates.apply_chat_template_with_tools!(
          messages,
          :llama_3_1_json_tool_calling,
          tools
        )

      assert result == expected
    end

    test "formats 2nd question correctly" do
=======
  describe "apply_chat_template!/3 - with template callback" do
    test "formats according to template callback" do
>>>>>>> 45708db3
      messages = [
        Message.new_system!("system_message"),
        Message.new_user!("user_prompt"),
        Message.new_assistant!("assistant_response"),
        Message.new_user!("user_2nd")
      ]

<<<<<<< HEAD
      schema_def = %{
        type: "object",
        properties: %{
          info: %{
            type: "object",
            properties: %{
              name: %{type: "string"}
            },
            required: ["name"]
          }
        },
        required: ["info"]
      }

      {:ok, fun} =
        LangChain.Function.new(%{
          "name" => "say_hi",
          "description" => "Provide a friendly greeting.",
          "parameters_schema" => schema_def,
          "function" => &hello_world/2
        })

      tools = [fun]
      date = Calendar.strftime(DateTime.utc_now(), "%d %B %Y")

      expected =
        "<|begin_of_text|>\n<|start_header_id|>system<|end_header_id|>\n\nsystem_message\n\nCutting Knowledge Date: December 2023\nToday Date: #{date}\n\nWhen you receive a tool call response, use the output to format an answer to the orginal user question.\n\nYou are a helpful assistant with tool calling capabilities.<|eot_id|>\n<|start_header_id|>user<|end_header_id|>\n\nGiven the following functions, please respond with a JSON for a function call with its proper arguments that best answers the given prompt.\n\nRespond in the format {\"name\": function name, \"parameters\": dictionary of argument name and its value}. Do not use variables.\n[\n  {\n    \"function\": {\n      \"name\": \"say_hi\",\n      \"description\": \"Provide a friendly greeting.\",\n      \"parameters\": {\n        \"type\": \"object\",\n        \"required\": [\n          \"info\"\n        ],\n        \"properties\": {\n          \"info\": {\n            \"type\": \"object\",\n            \"required\": [\n              \"name\"\n            ],\n            \"properties\": {\n              \"name\": {\n                \"type\": \"string\"\n              }\n            }\n          }\n        }\n      }\n    },\n    \"type\": \"function\"\n  }\n]\n\nuser_prompt<|eot_id|>\n<|start_header_id|>assistant<|end_header_id|>\n\nassistant_response<|eot_id|>\n<|start_header_id|>user<|end_header_id|>\n\nuser_2nd<|eot_id|>\n<|start_header_id|>assistant<|end_header_id|>\n\n"

      result =
        ChatTemplates.apply_chat_template_with_tools!(
          messages,
          :llama_3_1_json_tool_calling,
          tools
        )

      assert result == expected
    end
  end

  describe "apply_chat_template!/3 - :llama_3_1_custom_tool_calling format" do
    test "tool use system message" do
      messages = [
        Message.new_system!("system_message"),
        Message.new_user!("user_prompt")
      ]

      schema_def = %{
        type: "object",
        properties: %{
          n: %{
            type: "integer",
            description: ""
          }
        },
        required: ["n"]
      }

      {:ok, fun} =
        LangChain.Function.new(%{
          "name" => "say_hi",
          "description" => "Provide a friendly greeting.",
          "parameters_schema" => schema_def,
          "function" => &hello_world/2
        })

      tools = [fun]

      date = Calendar.strftime(DateTime.utc_now(), "%d %B %Y")

      expected =
        "<|begin_of_text|>\n<|start_header_id|>system<|end_header_id|>\n\nEnvironment: ipython\nTools:\nCutting Knowledge Date: December 2023\nToday Date: 09 January 2025\n\n# Tool Instructions\n- Always execute python code in messages that you share.\n- When looking for real time information use relevant functions if available\n\nYou have access to the following functions:\n\n\nUse the function 'say_hi' to: Provide a friendly greeting.\n{\n  \"n\": {\n    \"description\": \"\",\n    \"param_type\": \"int\",\n    \"required\": false\n  }\n}\n\n\n\n\nIf a you choose to call a function ONLY reply in the following format:\n<{start_tag}={function_name}>{parameters}{end_tag}\nwhere\n\nstart_tag => `<function`\nparameters => a JSON dict with the function argument name as key and function argument value as value.\nend_tag => `</function>`\n\nHere is an example,\n<function=example_function_name>{\"example_name\": \"example_value\"}</function>\n\nReminder:\n- Function calls MUST follow the specified format\n- Required parameters MUST be specified\n- Only call one function at a time\n- Put the entire function call reply on one line\n- Always add your sources when using search results to answer the user query\n\nYou are a helpful assistant.system_message<|eot_id|>\n<|start_header_id|>user<|end_header_id|>\n\nuser_prompt<|eot_id|>\n\n\n<|start_header_id|>assistant<|end_header_id|>\n\n"

      result =
        ChatTemplates.apply_chat_template_with_tools!(
          messages,
          :llama_3_1_custom_tool_calling,
          tools
        )

      assert result == expected
    end
  end

  describe "llama_3_1_custom_tool_calling_parameter_conversion/1" do
    test "converts single tool with basic parameters" do
      tools = [
        %LangChain.Function{
          name: "spotify_trending_songs",
          description: "Get top trending songs on Spotify",
          parameters_schema: %{
            type: "object",
            required: ["n"],
            properties: %{
              "n" => %{
                type: "integer"
              }
            }
          }
        }
      ]

      result = LangChain.Utils.ChatTemplates.llama_3_1_custom_tool_calling_parameter_conversion(tools)

      assert [converted_tool] = result
      assert converted_tool["name"] == "spotify_trending_songs"
      assert converted_tool["description"] == "Get top trending songs on Spotify"
      assert converted_tool["parameters"]["n"]["param_type"] == "int"
      assert converted_tool["parameters"]["n"]["required"] == true
    end

    test "handles multiple parameter types" do
      tool = %LangChain.Function{
        name: "test_tool",
        description: "Test tool",
        parameters_schema: %{
          "type" => "object",
          "required" => ["int_param"],
          "properties" => %{
            "int_param" => %{"type" => "integer", "description" => "Integer param"},
            "float_param" => %{"type" => "number", "description" => "Float param"},
            "bool_param" => %{"type" => "boolean", "description" => "Boolean param"},
            "string_param" => %{"type" => "string", "description" => "String param"}
          }
        }
      }

      [result] = LangChain.Utils.ChatTemplates.llama_3_1_custom_tool_calling_parameter_conversion([tool])

      params = result["parameters"]
      assert params["int_param"]["param_type"] == "int"
      assert params["float_param"]["param_type"] == "float"
      assert params["bool_param"]["param_type"] == "bool"
      assert params["string_param"]["param_type"] == "string"
    end

    test "handles empty schema" do
      tool = %LangChain.Function{
        name: "empty_tool",
        description: "Empty tool",
        parameters_schema: %{}
      }

      [result] = LangChain.Utils.ChatTemplates.llama_3_1_custom_tool_calling_parameter_conversion([tool])

      assert result["parameters"] == %{}
    end

    test "handles optional parameters" do
      tool = %LangChain.Function{
        name: "optional_tool",
        description: "Tool with optional params",
        parameters_schema: %{
          "type" => "object",
          "required" => ["required_param"],
          "properties" => %{
            "required_param" => %{"type" => "string", "description" => "Required"},
            "optional_param" => %{"type" => "string", "description" => "Optional"}
          }
        }
      }

      [result] = LangChain.Utils.ChatTemplates.llama_3_1_custom_tool_calling_parameter_conversion([tool])

      assert result["parameters"]["required_param"]["required"] == true
      assert result["parameters"]["optional_param"]["required"] == false
    end
  end

  describe "apply_chat_template!/3 - :llama_3_2_custom_tool_calling format" do
    test "llama3.2 tool use system message" do
      messages = [
        Message.new_system!("system_message"),
        Message.new_user!("user_prompt")
      ]

      schema_def = %{
        type: "object",
        properties: %{
          n: %{
            type: "integer",
            description: ""
          }
        },
        required: ["n"]
      }

      {:ok, fun} =
        LangChain.Function.new(%{
          "name" => "say_hi",
          "description" => "Provide a friendly greeting.",
          "parameters_schema" => schema_def,
          "function" => &hello_world/2
        })

      tools = [fun]

      date = Calendar.strftime(DateTime.utc_now(), "%d %B %Y")

      expected =
        "<|begin_of_text|>\n<|start_header_id|>system<|end_header_id|>\nYou are an expert in composing functions. You are given a question and a set of possible functions.\nBased on the question, you will need to make one or more function/tool calls to achieve the purpose.\nIf none of the functions can be used, point it out. If the given question lacks the parameters required by the function,also point it out. You should only return the function call in tools call sections.\nIf you decide to invoke any of the function(s), you MUST put it in the format of [func_name1(params_name1=params_value1, params_name2=params_value2...), func_name2(params)]\nYou SHOULD NOT include any other text in the response.\nHere is a list of functions in JSON format that you can invoke.[\n  {\n    \"description\": \"Provide a friendly greeting.\",\n    \"name\": \"say_hi\",\n    \"parameters\": {\n      \"n\": {\n        \"description\": \"\",\n        \"param_type\": \"int\",\n        \"required\": false\n      }\n    }\n  }\n]system_message<|eot_id|>\n<|start_header_id|>user<|end_header_id|>\n\nuser_prompt<|eot_id|>\n\n\n<|start_header_id|>assistant<|end_header_id|>\n\n"

      result =
        ChatTemplates.apply_chat_template_with_tools!(
          messages,
          :llama_3_2_custom_tool_calling,
          tools
        )

      assert result == expected
    end

    test "llama3.2 tool respone" do

      schema_def = %{
        type: "object",
        properties: %{
          n: %{
            type: "integer",
            description: ""
          }
        },
        required: ["n"]
      }

      {:ok, fun} =
        LangChain.Function.new(%{
          "name" => "say_hi",
          "description" => "Provide a friendly greeting.",
          "parameters_schema" => schema_def,
          "function" => &hello_world/2
        })

      tools = [fun]

   messages = [
     %LangChain.Message{
       content: "Where is the hairbrush located?",
       processed_content: nil,
       index: nil,
       status: :complete,
       role: :user,
       name: nil,
       tool_calls: [],
       tool_results: nil
     },
     %LangChain.Message{
       content: "[get_location(thing=\"hairbrush\")]",
       processed_content: nil,
       index: nil,
       status: :complete,
       role: :assistant,
       name: nil,
       tool_calls: [
         %LangChain.Message.ToolCall{
           status: :complete,
           type: :function,
           call_id: "test",
           name: "get_location",
           arguments: %{"thing" => "hairbrush"},
           index: nil
         }
       ],
       tool_results: nil
     },
     %LangChain.Message{
       content: nil,
       processed_content: nil,
       index: nil,
       status: :complete,
       role: :tool,
       name: nil,
       tool_calls: [],
       tool_results: [
         %LangChain.Message.ToolResult{
           type: :function,
           tool_call_id: "test",
           name: "get_location",
           content: "drawer",
           display_text: nil,
           is_error: false
         }
       ]
     }
   ]
   result =
    ChatTemplates.apply_chat_template_with_tools!(
      messages,
      :llama_3_2_custom_tool_calling,
      tools
    ) |> IO.inspect()
    end
  end



=======
      format =
        "<|start_of_template|><%= for message <- @messages do %><%= message.role %>\n<%= message.content %>\n\n<% end %><|end_of_template|>"

      template_callback = fn messages, _opts ->
        EEx.eval_string(format,
          assigns: [messages: messages]
        )
      end

      expected =
        "<|start_of_template|>system\nsystem_message\n\nuser\nuser_prompt\n\nassistant\nassistant_response\n\nuser\nuser_2nd\n\n<|end_of_template|>"

      result = ChatTemplates.apply_chat_template!(messages, template_callback)
      assert result == expected
    end
  end
>>>>>>> 45708db3
end<|MERGE_RESOLUTION|>--- conflicted
+++ resolved
@@ -481,7 +481,32 @@
     end
   end
 
-<<<<<<< HEAD
+  describe "apply_chat_template!/3 - with template callback" do
+    test "formats according to template callback" do
+      messages = [
+        Message.new_system!("system_message"),
+        Message.new_user!("user_prompt"),
+        Message.new_assistant!("assistant_response"),
+        Message.new_user!("user_2nd")
+      ]
+
+      format =
+        "<|start_of_template|><%= for message <- @messages do %><%= message.role %>\n<%= message.content %>\n\n<% end %><|end_of_template|>"
+
+      template_callback = fn messages, _opts ->
+        EEx.eval_string(format,
+          assigns: [messages: messages]
+        )
+      end
+
+      expected =
+        "<|start_of_template|>system\nsystem_message\n\nuser\nuser_prompt\n\nassistant\nassistant_response\n\nuser\nuser_2nd\n\n<|end_of_template|>"
+
+      result = ChatTemplates.apply_chat_template!(messages, template_callback)
+      assert result == expected
+    end
+  end
+
   defp hello_world(_args, _context) do
     "Hello world!"
   end
@@ -667,10 +692,6 @@
     end
 
     test "formats 2nd question correctly" do
-=======
-  describe "apply_chat_template!/3 - with template callback" do
-    test "formats according to template callback" do
->>>>>>> 45708db3
       messages = [
         Message.new_system!("system_message"),
         Message.new_user!("user_prompt"),
@@ -678,7 +699,6 @@
         Message.new_user!("user_2nd")
       ]
 
-<<<<<<< HEAD
       schema_def = %{
         type: "object",
         properties: %{
@@ -974,22 +994,4 @@
 
 
 
-=======
-      format =
-        "<|start_of_template|><%= for message <- @messages do %><%= message.role %>\n<%= message.content %>\n\n<% end %><|end_of_template|>"
-
-      template_callback = fn messages, _opts ->
-        EEx.eval_string(format,
-          assigns: [messages: messages]
-        )
-      end
-
-      expected =
-        "<|start_of_template|>system\nsystem_message\n\nuser\nuser_prompt\n\nassistant\nassistant_response\n\nuser\nuser_2nd\n\n<|end_of_template|>"
-
-      result = ChatTemplates.apply_chat_template!(messages, template_callback)
-      assert result == expected
-    end
-  end
->>>>>>> 45708db3
 end