defmodule LangChain.ChatModels.ChatAnthropicTest do
  alias LangChain.Utils.BedrockStreamDecoder
  use LangChain.BaseCase
  use Mimic

  doctest LangChain.ChatModels.ChatAnthropic
  alias LangChain.ChatModels.ChatAnthropic
  alias LangChain.Chains.LLMChain
  alias LangChain.Message
  alias LangChain.Message.ContentPart
  alias LangChain.Message.ToolCall
  alias LangChain.Message.ToolResult
  alias LangChain.TokenUsage
  alias LangChain.Function
  alias LangChain.FunctionParam
  alias LangChain.BedrockHelpers

  @test_model "claude-3-opus-20240229"
  @bedrock_test_model "anthropic.claude-3-5-sonnet-20240620-v1:0"
  @apis [:anthropic, :anthropic_bedrock]

  defp hello_world(_args, _context) do
    "Hello world!"
  end

  defp api_config_for(:anthropic_bedrock) do
    %{bedrock: BedrockHelpers.bedrock_config(), model: @bedrock_test_model}
  end

  defp api_config_for(_), do: %{}

  setup context do
    api_config = api_config_for(context[:live_api])

    {:ok, hello_world} =
      Function.new(%{
        name: "hello_world",
        description: "Give a hello world greeting.",
        function: fn _args, _context -> "Hello world!" end
      })

    %{hello_world: hello_world, api_config: api_config}
  end

  describe "new/1" do
    test "works with minimal attr" do
      assert {:ok, %ChatAnthropic{} = anthropic} =
               ChatAnthropic.new(%{"model" => @test_model})

      assert anthropic.model == @test_model
    end

    test "returns error when invalid" do
      assert {:error, changeset} = ChatAnthropic.new(%{"model" => nil})
      refute changeset.valid?
      assert {"can't be blank", _} = changeset.errors[:model]
    end

    test "supports overriding the API endpoint" do
      override_url = "http://localhost:1234/v1/messages"

      model =
        ChatAnthropic.new!(%{
          endpoint: override_url
        })

      assert model.endpoint == override_url
    end
  end

  describe "for_api/3" do
    test "generates a map for an API call" do
      {:ok, anthropic} =
        ChatAnthropic.new(%{
          "model" => @test_model,
          "temperature" => 1,
          "top_p" => 0.5,
          "api_key" => "api_key"
        })

      data = ChatAnthropic.for_api(anthropic, [], [])
      assert data.model == @test_model
      assert data.temperature == 1
      assert data.top_p == 0.5
    end

    test "correctly applies the system message" do
      {:ok, anthropic} = ChatAnthropic.new()

      data =
        ChatAnthropic.for_api(
          anthropic,
          [
            Message.new_system!("You are my helpful hero.")
          ],
          []
        )

      assert "You are my helpful hero." == data[:system]
    end

    test "generates a map for an API call with max_tokens set" do
      {:ok, anthropic} =
        ChatAnthropic.new(%{
          "model" => @test_model,
          "temperature" => 1,
          "top_p" => 0.5,
          "max_tokens" => 1234
        })

      data = ChatAnthropic.for_api(anthropic, [], [])
      assert data.model == @test_model
      assert data.temperature == 1
      assert data.top_p == 0.5
      assert data.max_tokens == 1234
    end

    test "generated a map for an API call with tool_choice set correctly to auto" do
      {:ok, anthropic} =
        ChatAnthropic.new(%{
          model: @test_model,
          tool_choice: %{"type" => "auto"}
        })

      data = ChatAnthropic.for_api(anthropic, [], [])
      assert data.model == @test_model
      assert data.tool_choice == %{"type" => "auto"}
    end

    test "generated a map for an API call with tool_choice set correctly to a specific function" do
      {:ok, anthropic} =
        ChatAnthropic.new(%{
          model: @test_model,
          tool_choice: %{"type" => "tool", "name" => "get_weather"}
        })

      data = ChatAnthropic.for_api(anthropic, [], [])
      assert data.model == @test_model
      assert data.tool_choice == %{"type" => "tool", "name" => "get_weather"}
    end

    test "adds tool definitions to map" do
      tool =
        Function.new!(%{
          name: "greet",
          description: "Give a greeting using a specific name",
          parameters: [
            FunctionParam.new!(%{
              type: :object,
              name: "person",
              required: true,
              object_properties: [
                FunctionParam.new!(%{name: "name", type: :string, required: true})
              ]
            })
          ],
          function: fn _args, _context -> :ok end
        })

      output = ChatAnthropic.for_api(ChatAnthropic.new!(), [], [tool])

      assert output[:tools] ==
               [
                 %{
                   "name" => "greet",
                   "description" => "Give a greeting using a specific name",
                   "input_schema" => %{
                     "properties" => %{
                       "person" => %{
                         "properties" => %{"name" => %{"type" => "string"}},
                         "required" => ["name"],
                         "type" => "object"
                       }
                     },
                     "required" => ["person"],
                     "type" => "object"
                   }
                 }
               ]
    end

    test "includes multiple tool responses into a single user message" do
      # ability to restore a conversation and continue it
      messages =
        [
          Message.new_user!("Hi."),
          Message.new_assistant!(%{
            tool_calls: [
              ToolCall.new!(%{call_id: "call_123", name: "greet1", arguments: nil}),
              ToolCall.new!(%{call_id: "call_234", name: "greet2", arguments: nil}),
              ToolCall.new!(%{call_id: "call_345", name: "greet3", arguments: nil})
            ]
          }),
          Message.new_user!("That was a lot of stuff."),
          Message.new_tool_result!(%{
            tool_results: [
              ToolResult.new!(%{tool_call_id: "call_123", content: "sudo hi 1"}),
              ToolResult.new!(%{tool_call_id: "call_234", content: "sudo hi 2"}),
              ToolResult.new!(%{tool_call_id: "call_345", content: "sudo hi 3"})
            ]
          }),
          Message.new_assistant!(%{content: "No, \"sudo hi\""})
        ]

      output = ChatAnthropic.for_api(ChatAnthropic.new!(), messages, [])

      assert output[:messages] ==
               [
                 %{"content" => "Hi.", "role" => "user"},
                 #  tool calls
                 %{
                   "role" => "assistant",
                   "content" => [
                     %{
                       "id" => "call_123",
                       "input" => %{},
                       "name" => "greet1",
                       "type" => "tool_use"
                     },
                     %{
                       "id" => "call_234",
                       "input" => %{},
                       "name" => "greet2",
                       "type" => "tool_use"
                     },
                     %{
                       "id" => "call_345",
                       "input" => %{},
                       "name" => "greet3",
                       "type" => "tool_use"
                     }
                   ]
                 },
                 #  tool result responses
                 %{
                   "role" => "user",
                   "content" => [
                     %{"text" => "That was a lot of stuff.", "type" => "text"},
                     %{
                       "content" => "sudo hi 1",
                       "is_error" => false,
                       "tool_use_id" => "call_123",
                       "type" => "tool_result"
                     },
                     %{
                       "content" => "sudo hi 2",
                       "is_error" => false,
                       "tool_use_id" => "call_234",
                       "type" => "tool_result"
                     },
                     %{
                       "content" => "sudo hi 3",
                       "is_error" => false,
                       "tool_use_id" => "call_345",
                       "type" => "tool_result"
                     }
                   ]
                 },
                 %{"content" => "No, \"sudo hi\"", "role" => "assistant"}
               ]
    end
  end

  describe "do_process_response/2 with Bedrock" do
    setup do
      model =
        ChatAnthropic.new!(%{stream: false} |> Map.merge(api_config_for(:anthropic_bedrock)))

      %{model: model}
    end

    test "handles messages the same as anthropics API", %{model: model} do
      response = %{
        "id" => "id-123",
        "type" => "message",
        "role" => "assistant",
        "content" => [%{"type" => "text", "text" => "Greetings!"}],
        "model" => "claude-3-haiku-20240307",
        "stop_reason" => "end_turn"
      }

      assert %Message{} = struct = ChatAnthropic.do_process_response(model, response)
      assert struct.role == :assistant
      assert struct.content == "Greetings!"
      assert is_nil(struct.index)
    end

    test "handles error messages", %{model: model} do
      error = "Invalid API key"

      assert {:error, "Received error from API: #{error}"} ==
               ChatAnthropic.do_process_response(model, %{"message" => error})
    end

    test "handles stream error messages", %{model: model} do
      error = "Internal error"

      assert {:error, "Stream exception received: #{inspect(error)}"} ==
               ChatAnthropic.do_process_response(model, %{bedrock_exception: error})
    end
  end

  describe "do_process_response/2" do
    setup do
      model = ChatAnthropic.new!(%{stream: false})
      %{model: model}
    end

    test "handles receiving a message", %{model: model} do
      response = %{
        "id" => "id-123",
        "type" => "message",
        "role" => "assistant",
        "content" => [%{"type" => "text", "text" => "Greetings!"}],
        "model" => "claude-3-haiku-20240307",
        "stop_reason" => "end_turn"
      }

      assert %Message{} = struct = ChatAnthropic.do_process_response(model, response)
      assert struct.role == :assistant
      assert struct.content == "Greetings!"
      assert is_nil(struct.index)
    end

    test "handles receiving a content_block_start event for text", %{model: model} do
      response = %{
        "type" => "content_block_start",
        "index" => 0,
        "content_block" => %{"type" => "text", "text" => ""}
      }

      assert %MessageDelta{} = struct = ChatAnthropic.do_process_response(model, response)
      assert struct.role == :assistant
      assert struct.content == ""
      assert is_nil(struct.index)
    end

    test "handles receiving a content_block_delta event for text", %{model: model} do
      response = %{
        "type" => "content_block_delta",
        "index" => 0,
        "delta" => %{"type" => "text_delta", "text" => "Hello"}
      }

      assert %MessageDelta{} = struct = ChatAnthropic.do_process_response(model, response)
      assert struct.role == :assistant
      assert struct.content == "Hello"
      assert is_nil(struct.index)
    end

    test "handles receiving a content_block_start event for tool call", %{model: model} do
      response = %{
        "type" => "content_block_start",
        "index" => 0,
        "content_block" => %{
          "type" => "tool_use",
          "id" => "toolu_01T1x1fJ34qAmk2tNTrN7Up6",
          "name" => "do_something"
        }
      }

      assert %MessageDelta{} = struct = ChatAnthropic.do_process_response(model, response)
      assert struct.role == :assistant
      assert struct.content == nil
      assert is_nil(struct.index)

      assert [
               %LangChain.Message.ToolCall{
                 status: :incomplete,
                 type: :function,
                 call_id: "toolu_01T1x1fJ34qAmk2tNTrN7Up6",
                 name: "do_something",
                 arguments: nil,
                 index: 0
               }
             ] == struct.tool_calls
    end

    test "handles receiving a content_block_delta event for tool call", %{model: model} do
      response = %{
        "type" => "content_block_delta",
        "index" => 0,
        "delta" => %{"type" => "input_json_delta", "partial_json" => "{\"pr"}
      }

      assert %MessageDelta{} = struct = ChatAnthropic.do_process_response(model, response)
      assert struct.role == :assistant
      [tool_call] = struct.tool_calls
      assert tool_call.type == :function
      assert tool_call.arguments == "{\"pr"
      assert tool_call.index == 0
    end

    test "handles receiving a message_delta event", %{model: model} do
      response = %{
        "type" => "message_delta",
        "delta" => %{"stop_reason" => "end_turn", "stop_sequence" => nil},
        "usage" => %{"output_tokens" => 47}
      }

      assert %MessageDelta{} = struct = ChatAnthropic.do_process_response(model, response)
      assert struct.role == :assistant
      assert struct.content == ""
      assert struct.status == :complete
      assert is_nil(struct.index)
    end

    test "handles receiving a tool call with no parameters", %{model: model} do
      response = %{
        "content" => [
          %{"id" => "toolu_0123", "input" => %{}, "name" => "hello_world", "type" => "tool_use"}
        ],
        "id" => "msg_0123",
        "model" => "claude-3-haiku-20240307",
        "role" => "assistant",
        "stop_reason" => "tool_use",
        "stop_sequence" => nil,
        "type" => "message",
        "usage" => %{"input_tokens" => 324, "output_tokens" => 36}
      }

      assert %Message{} = struct = ChatAnthropic.do_process_response(model, response)

      assert struct.role == :assistant
      [%ToolCall{} = call] = struct.tool_calls
      assert call.type == :function
      assert call.status == :complete
      assert call.call_id == "toolu_0123"
      assert call.name == "hello_world"
      # detects empty and returns nil
      assert call.arguments == nil
    end

    test "handles receiving a tool call with nested empty properties supplied", %{model: model} do
      response = %{
        "content" => [
          %{
            "id" => "toolu_0123",
            "input" => %{"properties" => %{}},
            "name" => "hello_world",
            "type" => "tool_use"
          }
        ],
        "role" => "assistant",
        "stop_reason" => "tool_use",
        "stop_sequence" => nil,
        "type" => "message"
      }

      assert %Message{} = struct = ChatAnthropic.do_process_response(model, response)

      assert struct.role == :assistant
      [%ToolCall{} = call] = struct.tool_calls
      assert call.type == :function
      assert call.status == :complete
      assert call.call_id == "toolu_0123"
      assert call.name == "hello_world"
      # detects empty and returns as nil
      assert call.arguments == nil
    end

    test "handles receiving text and a tool_use in same message", %{model: model} do
      response = %{
        "id" => "msg_01Aq9w938a90dw8q",
        "model" => @test_model,
        "stop_reason" => "tool_use",
        "role" => "assistant",
        "content" => [
          %{
            "type" => "text",
            "text" =>
              "<thinking>I need to use the get_weather, and the user wants SF, which is likely San Francisco, CA.</thinking>"
          },
          %{
            "type" => "tool_use",
            "id" => "toolu_0123",
            "name" => "get_weather",
            "input" => %{"location" => "San Francisco, CA", "unit" => "celsius"}
          }
        ]
      }

      assert %Message{} = struct = ChatAnthropic.do_process_response(model, response)

      assert struct.role == :assistant
      assert struct.status == :complete

      assert struct.content ==
               "<thinking>I need to use the get_weather, and the user wants SF, which is likely San Francisco, CA.</thinking>"

      [%ToolCall{} = call] = struct.tool_calls
      assert call.type == :function
      assert call.status == :complete
      assert call.call_id == "toolu_0123"
      assert call.name == "get_weather"
      assert call.arguments == %{"location" => "San Francisco, CA", "unit" => "celsius"}
    end
  end

  describe "call/2" do
    @tag live_call: true, live_anthropic: true
    test "handles when invalid API key given" do
      {:ok, chat} = ChatAnthropic.new(%{stream: true, api_key: "invalid"})

      {:error, reason} =
        ChatAnthropic.call(chat, [
          Message.new_user!("Return the response 'Colorful Threads'.")
        ])

      assert reason == "Authentication failure with request"
    end

    @tag live_call: true, live_anthropic_bedrock: true
    test "Bedrock: handles when invalid credentials given" do
      {:ok, chat} =
        ChatAnthropic.new(%{
          stream: true,
          bedrock: %{
            credentials: fn -> [access_key_id: "invalid", secret_access_key: "invalid"] end,
            region: "us-east-1"
          }
        })

      {:error, reason} =
        ChatAnthropic.call(chat, [
          Message.new_user!("Return the response 'Colorful Threads'.")
        ])

      assert reason ==
               "Received error from API: The security token included in the request is invalid."
    end

    for api <- @apis do
      Module.put_attribute(__MODULE__, :tag, {:"live_#{api}", true})
      @tag live_call: true, live_api: api
      test "#{BedrockHelpers.prefix_for(api)}basic streamed content example and fires ratelimit callback and token usage",
           %{live_api: api, api_config: api_config} do
        handlers = %{
          on_llm_ratelimit_info: fn _model, headers ->
            send(self(), {:fired_ratelimit_info, headers})
          end,
          on_llm_token_usage: fn _model, usage ->
            send(self(), {:fired_token_usage, usage})
          end
        }

        {:ok, chat} =
          ChatAnthropic.new(%{stream: true, callbacks: [handlers]} |> Map.merge(api_config))

        {:ok, result} =
          ChatAnthropic.call(chat, [
            Message.new_user!("Return the response 'Keep up the good work!'.")
          ])

        # returns a list of MessageDeltas.
        assert result == [
                 %LangChain.MessageDelta{
                   content: "",
                   status: :incomplete,
                   index: nil,
                   role: :assistant
                 },
                 %LangChain.MessageDelta{
                   content: "Keep",
                   status: :incomplete,
                   index: nil,
                   role: :assistant
                 },
                 %LangChain.MessageDelta{
                   content: " up the good work",
                   status: :incomplete,
                   index: nil,
                   role: :assistant
                 },
                 %LangChain.MessageDelta{
                   content: "!",
                   status: :incomplete,
                   index: nil,
                   role: :assistant
                 },
                 %LangChain.MessageDelta{
                   content: "",
                   status: :complete,
                   index: nil,
                   role: :assistant
                 }
               ]

        assert_received {:fired_ratelimit_info, info}

        if api != :anthropic_bedrock do
          assert %{
                   "anthropic-ratelimit-requests-limit" => _,
                   "anthropic-ratelimit-requests-remaining" => _,
                   "anthropic-ratelimit-requests-reset" => _,
                   "anthropic-ratelimit-tokens-limit" => _,
                   "anthropic-ratelimit-tokens-remaining" => _,
                   "anthropic-ratelimit-tokens-reset" => _,
                   #  Not always included
                   #  "retry-after" => _,
                   "request-id" => _
                 } = info
        end

        assert_received {:fired_token_usage, usage}
        assert %TokenUsage{output: 9} = usage
      end
    end
  end

  describe "decode_stream/2 with Bedrock" do
    setup do
      {:ok, model} =
        ChatAnthropic.new(
          %{}
          |> Map.merge(api_config_for(:anthropic_bedrock))
        )

      %{model: model}
    end

    test "filters irrelevant events", %{model: model} do
      relevant_events = [
        %{"type" => "content_block_start"},
        %{"type" => "content_block_delta"},
        %{"type" => "message_delta"}
      ]

      BedrockStreamDecoder
      |> stub(:decode_stream, fn _, _ ->
        {[
           %{"type" => "message_start"},
           %{"type" => "message_stop"}
         ] ++ relevant_events, ""}
      end)

      {chunks, remaining} = ChatAnthropic.decode_stream(model, {"", ""})

      assert chunks == relevant_events
      assert remaining == ""
    end

    test "it passes through exception_message", %{model: model} do
      BedrockStreamDecoder
      |> stub(:decode_stream, fn _, _ -> {[%{bedrock_exception: "internalServerError"}], ""} end)

      {chunks, remaining} = ChatAnthropic.decode_stream(model, {"", ""})
      assert chunks == [%{bedrock_exception: "internalServerError"}]
      assert remaining == ""
    end
  end

  describe "decode_stream/2" do
    test "when data is broken" do
      data1 =
        ~s|event: content_block_delta\ndata: {"type":"content_block_delta","index":0,"delta":{"type":"text_delta","text":"hr"}       }\n\n
event: content_block_delta\ndata: {"type":"content_block_delta","index":0,"delta":{"type":"text_delta","text":"asing"}      }\n\n
event: content_block_delta\ndata: {"type":"content_block_delta","index":0,"delta":{"type":"text_delta","text":" back"}           }\n\n
event: content_block_delta\ndata: {"type":"content_block_delta","index":0,"delta":{"type":"text_delta","text":" what"}             }\n\nevent: content_block_delta\ndata: {"type":"content_block_delta","index":0|

      {processed1, incomplete} = ChatAnthropic.decode_stream(%ChatAnthropic{}, {data1, ""})

      assert incomplete ==
               ~s|event: content_block_delta\ndata: {"type":"content_block_delta","index":0|

      assert processed1 == [
               %{
                 "delta" => %{"text" => "hr", "type" => "text_delta"},
                 "index" => 0,
                 "type" => "content_block_delta"
               },
               %{
                 "delta" => %{"text" => "asing", "type" => "text_delta"},
                 "index" => 0,
                 "type" => "content_block_delta"
               },
               %{
                 "delta" => %{"text" => " back", "type" => "text_delta"},
                 "index" => 0,
                 "type" => "content_block_delta"
               },
               %{
                 "delta" => %{"text" => " what", "type" => "text_delta"},
                 "index" => 0,
                 "type" => "content_block_delta"
               }
             ]

      data2 =
        ~s|,"delta":{"type":"text_delta","text":" your"}    }\n\n
event: content_block_delta\ndata: {"type":"content_block_delta","index":0,"delta":{"type":"text_delta","text":" friend"}               }\n\n
event: content_block_delta\ndata: {"type":"content_block_delta","index":0,"delta":{"type":"text_delta","text":" said"}   }\n\n|

      {processed2, incomplete} =
        ChatAnthropic.decode_stream(%ChatAnthropic{}, {data2, incomplete})

      assert incomplete == ""

      assert processed2 == [
               %{
                 "delta" => %{"text" => " your", "type" => "text_delta"},
                 "index" => 0,
                 "type" => "content_block_delta"
               },
               %{
                 "delta" => %{"text" => " friend", "type" => "text_delta"},
                 "index" => 0,
                 "type" => "content_block_delta"
               },
               %{
                 "delta" => %{"text" => " said", "type" => "text_delta"},
                 "index" => 0,
                 "type" => "content_block_delta"
               }
             ]
    end

    test "can parse streaming events" do
      chunk = """
      event: message_start
      data: {"type":"message_start","message":{"id":"msg_01CsrHBjq3eHRQjYG5ayuo5o","type":"message","role":"assistant","content":[],"model":"claude-3-sonnet-20240229","stop_reason":null,"stop_sequence":null,"usage":{"input_tokens":14,"output_tokens":1}}}

      event: content_block_start
      data: {"type":"content_block_start","index":0,"content_block":{"type":"text","text":""}}

      event: ping
      data: {"type": "ping"}

      event: content_block_delta
      data: {"type":"content_block_delta","index":0,"delta":{"type":"text_delta","text":"Hello"}}

      """

      {parsed, buffer} = ChatAnthropic.decode_stream(%ChatAnthropic{}, {chunk, ""})

      assert [
               %{
                 "type" => "content_block_start",
                 "content_block" => %{"text" => "", "type" => "text"},
                 "index" => 0
               },
               %{
                 "type" => "content_block_delta",
                 "delta" => %{"text" => "Hello", "type" => "text_delta"},
                 "index" => 0
               }
             ] = parsed

      assert buffer == ""

      chunk = """
      event: content_block_delta
      data: {"type":"content_block_delta","index":0,"delta":{"type":"text_delta","text":"!"}}

      """

      {parsed, buffer} = ChatAnthropic.decode_stream(%ChatAnthropic{}, {chunk, ""})

      assert [
               %{
                 "type" => "content_block_delta",
                 "delta" => %{"text" => "!", "type" => "text_delta"},
                 "index" => 0
               }
             ] = parsed

      assert buffer == ""

      chunk = """
      event: content_block_stop
      data: {"type":"content_block_stop","index":0}

      event: message_delta
      data: {"type":"message_delta","delta":{"stop_reason":"end_turn","stop_sequence":null},"usage":{"output_tokens": 3}}

      event: message_stop
      data: {"type":"message_stop"}

      """

      {parsed, buffer} = ChatAnthropic.decode_stream(%ChatAnthropic{}, {chunk, ""})

      assert [
               %{
                 "type" => "message_delta",
                 "delta" => %{"stop_reason" => "end_turn", "stop_sequence" => nil},
                 "usage" => %{"output_tokens" => 3}
               }
             ] = parsed

      assert buffer == ""
    end

    test "non-ascii unicode character (en dash U+2013)" do
      chunk = """
      event: content_block_delta
      data: {"type":"content_block_delta","index":0,"delta":{"type":"text_delta","text":" –"}}

      event: content_block_delta
      data: {"type":"content_block_delta","index":0,"delta":{"type":"text_delta","text":" Anthrop"}}

      """

      {parsed, buffer} = ChatAnthropic.decode_stream(%ChatAnthropic{}, {chunk, ""})

      assert [
               %{
                 "type" => "content_block_delta",
                 "index" => 0,
                 "delta" => %{"type" => "text_delta", "text" => " –"}
               },
               %{
                 "type" => "content_block_delta",
                 "index" => 0,
                 "delta" => %{"type" => "text_delta", "text" => " Anthrop"}
               }
             ] = parsed

      assert buffer == ""
    end

    test "handles incomplete chunks" do
      chunk_1 =
        "event: content_blo"

      {parsed, buffer} = ChatAnthropic.decode_stream(%ChatAnthropic{}, {chunk_1, ""})

      assert [] = parsed
      assert buffer == chunk_1

      chunk_2 =
        "ck_delta\ndata: {\"type\":\"content_block_delta\",\"index\":0,\"de"

      {parsed, buffer} = ChatAnthropic.decode_stream(%ChatAnthropic{}, {chunk_2, buffer})

      assert [] = parsed
      assert buffer == chunk_1 <> chunk_2

      chunk_3 = ~s|lta":{"type":"text_delta","text":"!"}}

event: content_block_delta
data: {"type":"content_block_delta","index":0,"delta":{"type":"text_delta","text":" Anthrop"}}

|

      {parsed, buffer} = ChatAnthropic.decode_stream(%ChatAnthropic{}, {chunk_3, buffer})

      assert [
               %{
                 "type" => "content_block_delta",
                 "delta" => %{"text" => "!", "type" => "text_delta"},
                 "index" => 0
               },
               %{
                 "type" => "content_block_delta",
                 "delta" => %{"text" => " Anthrop", "type" => "text_delta"},
                 "index" => 0
               }
             ] = parsed

      assert buffer == ""
    end
  end

  describe "for_api/1" do
    test "turns a basic user message into the expected JSON format" do
      expected = %{"role" => "user", "content" => "Hi."}
      result = ChatAnthropic.for_api(Message.new_user!("Hi."))
      assert result == expected
    end

    test "turns a multi-modal user message into the expected JSON format" do
      expected = %{
        "role" => "user",
        "content" => [
          %{"type" => "text", "text" => "Tell me about this image:"},
          %{
            "type" => "image",
            "source" => %{
              "data" => "base64-text-data",
              "type" => "base64",
              "media_type" => "image/jpeg"
            }
          }
        ]
      }

      result =
        ChatAnthropic.for_api(
          Message.new_user!([
            ContentPart.text!("Tell me about this image:"),
            ContentPart.image!("base64-text-data", media: :jpeg)
          ])
        )

      assert result == expected
    end

    test "turns a text ContentPart into the expected JSON format" do
      expected = %{"type" => "text", "text" => "Tell me about this image:"}
      result = ChatAnthropic.for_api(ContentPart.text!("Tell me about this image:"))
      assert result == expected
    end

    test "turns an image ContentPart into the expected JSON format" do
      expected = %{
        "type" => "image",
        "source" => %{
          "data" => "image_base64_data",
          "type" => "base64",
          "media_type" => "image/png"
        }
      }

      result =
        ChatAnthropic.for_api(ContentPart.image!("image_base64_data", media: :png))

      assert result == expected
    end

    test "turns image ContentPart's media_type into the expected value" do
      assert %{"source" => %{"media_type" => "image/png"}} =
               ChatAnthropic.for_api(ContentPart.image!("image_base64_data", media: :png))

      assert %{"source" => %{"media_type" => "image/jpeg"}} =
               ChatAnthropic.for_api(ContentPart.image!("image_base64_data", media: :jpg))

      assert %{"source" => %{"media_type" => "image/jpeg"}} =
               ChatAnthropic.for_api(ContentPart.image!("image_base64_data", media: :jpeg))

      assert %{"source" => %{"media_type" => "image/webp"}} =
               ChatAnthropic.for_api(ContentPart.image!("image_base64_data", media: "image/webp"))
    end

    test "errors on ContentPart type image_url" do
      assert_raise LangChain.LangChainError, "Anthropic does not support image_url", fn ->
        ChatAnthropic.for_api(ContentPart.image_url!("url-to-image"))
      end
    end

    test "turns a function definition into the expected JSON format" do
      # with no description
      tool =
        Function.new!(%{
          name: "do_something",
          parameters: [],
          function: fn _args, _context -> :ok end
        })

      output = ChatAnthropic.for_api(tool)

      assert output == %{
               "name" => "do_something",
               "input_schema" => %{"properties" => %{}, "type" => "object"}
             }

      # with no parameters but has description
      tool =
        Function.new!(%{
          name: "do_something",
          parameters: [],
          description: "Does something",
          function: fn _args, _context -> :ok end
        })

      output = ChatAnthropic.for_api(tool)

      assert output == %{
               "name" => "do_something",
               "description" => "Does something",
               "input_schema" => %{"properties" => %{}, "type" => "object"}
             }

      # with parameters
      tool =
        Function.new!(%{
          name: "do_something",
          parameters: [
            FunctionParam.new!(%{
              name: "person",
              type: :object,
              required: true,
              object_properties: [
                FunctionParam.new!(%{type: :string, name: "name", required: true}),
                FunctionParam.new!(%{type: :number, name: "age"}),
                FunctionParam.new!(%{type: :string, name: "occupation"})
              ]
            })
          ],
          function: fn _args, _context -> :ok end
        })

      output = ChatAnthropic.for_api(tool)

      assert output == %{
               "name" => "do_something",
               "input_schema" => %{
                 "type" => "object",
                 "properties" => %{
                   "person" => %{
                     "type" => "object",
                     "properties" => %{
                       "age" => %{"type" => "number"},
                       "name" => %{"type" => "string"},
                       "occupation" => %{"type" => "string"}
                     },
                     "required" => ["name"]
                   }
                 },
                 "required" => ["person"]
               }
             }
    end

    test "turns a tool_call into expected JSON format" do
      call = ToolCall.new!(%{call_id: "toolu_123", name: "greet", arguments: %{"name" => "John"}})

      json = ChatAnthropic.for_api(call)

      expected = %{
        "type" => "tool_use",
        "id" => "toolu_123",
        "name" => "greet",
        "input" => %{"name" => "John"}
      }

      assert json == expected
    end

    test "turns an assistant message with basic content and tool calls into expected JSON format" do
      msg =
        Message.new_assistant!(%{
          content: "Hi! I think I'll call a tool.",
          tool_calls: [
            ToolCall.new!(%{call_id: "toolu_123", name: "greet", arguments: %{"name" => "John"}})
          ]
        })

      json = ChatAnthropic.for_api(msg)

      expected = %{
        "role" => "assistant",
        "content" => [
          %{
            "type" => "text",
            "text" => "Hi! I think I'll call a tool."
          },
          %{
            "type" => "tool_use",
            "id" => "toolu_123",
            "name" => "greet",
            "input" => %{"name" => "John"}
          }
        ]
      }

      assert json == expected
    end

    test "turns a tool message into expected JSON format" do
      tool_success_result =
        Message.new_tool_result!(%{
          tool_results: [
            ToolResult.new!(%{tool_call_id: "toolu_123", content: "tool answer"})
          ]
        })

      json = ChatAnthropic.for_api(tool_success_result)

      expected = %{
        "role" => "user",
        "content" => [
          %{
            "type" => "tool_result",
            "tool_use_id" => "toolu_123",
            "content" => "tool answer",
            "is_error" => false
          }
        ]
      }

      assert json == expected

      tool_error_result =
        Message.new_tool_result!(%{
          tool_results: [
            ToolResult.new!(%{tool_call_id: "toolu_234", content: "stuff failed", is_error: true})
          ]
        })

      json = ChatAnthropic.for_api(tool_error_result)

      expected = %{
        "role" => "user",
        "content" => [
          %{
            "type" => "tool_result",
            "tool_use_id" => "toolu_234",
            "content" => "stuff failed",
            "is_error" => true
          }
        ]
      }

      assert json == expected
    end

    test "turns a tool result into expected JSON format" do
      tool_success_result = ToolResult.new!(%{tool_call_id: "toolu_123", content: "tool answer"})

      json = ChatAnthropic.for_api(tool_success_result)

      expected = %{
        "type" => "tool_result",
        "tool_use_id" => "toolu_123",
        "content" => "tool answer",
        "is_error" => false
      }

      assert json == expected

      tool_error_result =
        ToolResult.new!(%{tool_call_id: "toolu_234", content: "stuff failed", is_error: true})

      json = ChatAnthropic.for_api(tool_error_result)

      expected = %{
        "type" => "tool_result",
        "tool_use_id" => "toolu_234",
        "content" => "stuff failed",
        "is_error" => true
      }

      assert json == expected
    end

    test "tools work with minimal definition and no parameters" do
      {:ok, fun} =
        Function.new(%{name: "hello_world", function: &hello_world/2})

      result = ChatAnthropic.for_api(fun)

      assert result == %{
               "name" => "hello_world",
               #  NOTE: Sends the required empty parameter definition when none set
               "input_schema" => %{"properties" => %{}, "type" => "object"}
             }
    end

    test "supports function parameters_schema" do
      params_def = %{
        "type" => "object",
        "properties" => %{
          "p1" => %{"description" => nil, "type" => "string"},
          "p2" => %{"description" => "Param 2", "type" => "number"},
          "p3" => %{
            "description" => nil,
            "enum" => ["yellow", "red", "green"],
            "type" => "string"
          }
        },
        "required" => ["p1"]
      }

      fun =
        Function.new!(%{
          name: "say_hi",
          description: "Provide a friendly greeting.",
          parameters_schema: params_def,
          function: fn _args, _context -> "Hi" end
        })

      result = ChatAnthropic.for_api(fun)

      assert result == %{
               "name" => "say_hi",
               "description" => "Provide a friendly greeting.",
               "input_schema" => params_def
             }
    end
  end

  describe "post_process_and_combines_messages/1" do
    test "returns role alternating messages unchanged" do
      messages =
        [
          Message.new_user!("Hi."),
          Message.new_assistant!(%{content: "Well, hi to you too."}),
          Message.new_user!([
            ContentPart.new!(%{type: :text, content: "No, I said 'hi' first."})
          ]),
          Message.new_assistant!(%{
            tool_calls: [ToolCall.new!(%{call_id: "call_123", name: "greet", arguments: %{}})]
          }),
          Message.new_tool_result!(%{
            tool_results: [
              ToolResult.new!(%{
                tool_call_id: "call_123",
                content: "sudo hi",
                name: "greet",
                arguments: %{}
              })
            ]
          }),
          Message.new_assistant!(%{content: "No, \"sudo hi\""}),
          Message.new_user!("Ah, yes, you win."),
          Message.new_assistant!(%{content: "Thank you for playing."})
        ]
        |> Enum.map(&ChatAnthropic.for_api(&1))

      assert messages == ChatAnthropic.post_process_and_combine_messages(messages)
    end
  end

  describe "image vision using message parts" do
    for api <- @apis do
      Module.put_attribute(__MODULE__, :tag, {:"live_#{api}", true})
      @tag live_call: true, live_api: api
      test "#{BedrockHelpers.prefix_for(api)} supports multi-modal user message with image prompt",
           %{api_config: api_config} do
        image_data = load_image_base64("barn_owl.jpg")

        # https://docs.anthropic.com/claude/reference/messages-examples#vision
        {:ok, chat} = ChatAnthropic.new(%{model: @test_model} |> Map.merge(api_config))

        message =
          Message.new_user!([
            ContentPart.text!("Identify what this is a picture of:"),
            ContentPart.image!(image_data, media: :jpg)
          ])

        {:ok, response} = ChatAnthropic.call(chat, [message], [])

        assert %Message{role: :assistant} = response
        assert String.contains?(response.content |> String.downcase(), "barn owl")
      end
    end
  end

  describe "a tool use" do
    for api <- @apis do
      Module.put_attribute(__MODULE__, :tag, {:"live_#{api}", true})
      @tag live_call: true, live_api: api
      test "#{BedrockHelpers.prefix_for(api)} uses a tool with no parameters", %{
        api_config: api_config
      } do
        # https://docs.anthropic.com/en/docs/tool-use
        {:ok, chat} = ChatAnthropic.new(%{model: @test_model} |> Map.merge(api_config))

        message = Message.new_user!("Use the 'do_something' tool.")

        tool =
          Function.new!(%{
            name: "do_something",
            parameters: [],
            function: fn _args, _context -> :ok end
          })

        {:ok, response} = ChatAnthropic.call(chat, [message], [tool])

        assert %Message{role: :assistant} = response
        assert [%ToolCall{} = call] = response.tool_calls
        assert call.status == :complete
        assert call.type == :function
        assert call.name == "do_something"
        # detects empty and returns nil
        assert call.arguments == nil

        # %LangChain.Message{
        #   content: "<thinking>\nThe user has requested to use the 'do_something' tool. Let's look at the parameters for this tool:\n<function>{\"name\": \"do_something\", \"parameters\": {\"properties\": {}, \"type\": \"object\"}}</function>\n\nThis tool does not require any parameters. Since there are no required parameters missing, we can proceed with invoking the 'do_something' tool.\n</thinking>",
        #   index: nil,
        #   status: :complete,
        #   role: :assistant,
        #   name: nil,
        #   tool_calls: [
        #     %LangChain.Message.ToolCall{
        #       status: :complete,
        #       type: :function,
        #       call_id: "toolu_01Pch8mywrRttVZNK3zvntuF",
        #       name: "do_something",
        #       arguments: %{},
        #       index: nil
        #     }
        #   ],
        # }
      end
    end
  end

  for api <- @apis do
    Module.put_attribute(__MODULE__, :tag, {:"live_#{api}", true})
    @tag live_call: true, live_api: api
    test "#{BedrockHelpers.prefix_for(api)} uses a tool with parameters", %{
      api_config: api_config
    } do
      # https://docs.anthropic.com/claude/reference/messages-examples#vision
      {:ok, chat} = ChatAnthropic.new(%{model: @test_model} |> Map.merge(api_config))

      message = Message.new_user!("Use the 'do_something' tool with the value 'cat'.")

      tool =
        Function.new!(%{
          name: "do_something",
          parameters: [FunctionParam.new!(%{type: :string, name: "value", required: true})],
          function: fn _args, _context -> :ok end
        })

      {:ok, response} = ChatAnthropic.call(chat, [message], [tool])

      assert %Message{role: :assistant} = response
      assert [%ToolCall{} = call] = response.tool_calls
      assert call.status == :complete
      assert call.type == :function
      assert call.name == "do_something"
      assert call.arguments == %{"value" => "cat"}

      # %LangChain.Message{
      #   content: "<thinking>\nThe user is requesting to call the do_something tool, which has one required parameter 'value'. They have provided the value \"cat\" which is a valid string for this parameter. Since all required parameters are provided, we can proceed with calling the function.\n</thinking>",
      #   index: nil,
      #   status: :complete,
      #   role: :assistant,
      #   name: nil,
      #   tool_calls: [
      #     %LangChain.Message.ToolCall{
      #       status: :complete,
      #       type: :function,
      #       call_id: "toolu_01U7B3rKa12PxbSunG49SRHD",
      #       name: "do_something",
      #       arguments: %{"value" => "cat"},
      #       index: nil
      #     }
      #   ],
      # }
    end
<<<<<<< HEAD

    @tag live_call: true, live_anthropic: true
    test "executes a call with tool_choice set as a specific name" do
      # https://docs.anthropic.com/claude/reference/messages-examples#vision
      {:ok, chat} = ChatAnthropic.new(%{model: @test_model, tool_choice: %{"type" => "tool", "name" => "do_another_thing"}})

      message = Message.new_user!("Use the 'do_something' tool with the value 'cat', or use 'do_another_thing' tool with the name 'foo'")

      tool_1 =
        Function.new!(%{
          name: "do_something",
          parameters: [FunctionParam.new!(%{type: :string, name: "value", required: true})],
          function: fn _args, _context -> :ok end
        })

      tool_2 =
        Function.new!(%{
          name: "do_another_thing",
          parameters: [FunctionParam.new!(%{type: :string, name: "name", required: true})],
          function: fn _args, _context -> :ok end
        })

      {:ok, response} = ChatAnthropic.call(chat, [message], [tool_1, tool_2])

      assert %Message{role: :assistant} = response
      assert [%ToolCall{} = call] = response.tool_calls
      assert call.status == :complete
      assert call.type == :function
      assert call.name == "do_another_thing"
      assert call.arguments == %{"name" => "foo"}
    end
  end
=======
>>>>>>> f7bed980

    @tag live_call: true, live_anthropic: true
    test "#{BedrockHelpers.prefix_for(api)} streams a tool call with parameters" do
      handler = %{
        on_llm_new_delta: fn _model, delta ->
          # IO.inspect(delta, label: "DELTA")
          send(self(), {:streamed_fn, delta})
        end
      }

      {:ok, chat} = ChatAnthropic.new(%{model: @test_model, stream: true, callbacks: [handler]})

      text =
        "People tell me I should be more patient, but I can't just sit around waiting for that to happen"

      user_message = Message.new_user!("Use the 'do_something' tool with the value '#{text}'.")

      tool =
        Function.new!(%{
          name: "do_something",
          parameters: [FunctionParam.new!(%{type: :string, name: "value", required: true})],
          function: fn _args, _context ->
            # IO.inspect(args, label: "FUNCTION EXECUTED")
            {:ok, "SUCCESS"}
          end
        })

      # verbose: true
      {:ok, updated_chain} =
        LLMChain.new!(%{llm: chat, verbose: false})
        |> LLMChain.add_message(user_message)
        |> LLMChain.add_tools(tool)
        |> LLMChain.run(mode: :until_success)

      # has the result from the function execution
      [tool_result] = updated_chain.last_message.tool_results
      assert tool_result.content == "SUCCESS"
    end

    describe "#{BedrockHelpers.prefix_for(api)} works within a chain" do
      Module.put_attribute(__MODULE__, :tag, {:"live_#{api}", true})
      @tag live_call: true, live_api: api
      test "works with a streaming response", %{api_config: api_config} do
        test_pid = self()

        handler = %{
          on_llm_new_delta: fn _model, delta ->
            send(test_pid, {:streamed_fn, delta})
          end
        }

        {:ok, chat} =
          ChatAnthropic.new(
            %{stream: true, callbacks: [handler]}
            |> Map.merge(api_config)
          )

        {:ok, updated_chain} =
          LLMChain.new!(%{llm: chat})
          |> LLMChain.add_message(Message.new_user!("Say, 'Hi!'!"))
          |> LLMChain.run()

        assert updated_chain.last_message.content == "Hi!"
        assert updated_chain.last_message.status == :complete
        assert updated_chain.last_message.role == :assistant

        assert_received {:streamed_fn, data}
        assert %MessageDelta{role: :assistant} = data
      end

      Module.put_attribute(__MODULE__, :tag, {:"live_#{api}", true})
      @tag live_call: true, live_api: api
      test "works with NON streaming response and fires ratelimit callback and token usage", %{
        api_config: api_config,
        live_api: api
      } do
        test_pid = self()

        handler = %{
          on_llm_new_message: fn _model, message ->
            send(test_pid, {:received_msg, message})
          end,
          on_llm_ratelimit_info: fn _model, headers ->
            send(test_pid, {:fired_ratelimit_info, headers})
          end,
          on_llm_token_usage: fn _model, usage ->
            send(self(), {:fired_token_usage, usage})
          end
        }

        {:ok, updated_chain} =
          LLMChain.new!(%{
            llm:
              ChatAnthropic.new!(%{stream: false, callbacks: [handler]} |> Map.merge(api_config))
          })
          |> LLMChain.add_message(Message.new_user!("Say, 'Hi!'!"))
          |> LLMChain.run()

        assert updated_chain.last_message.content == "Hi!"
        assert updated_chain.last_message.status == :complete
        assert updated_chain.last_message.role == :assistant

        assert_received {:received_msg, data}
        assert %Message{role: :assistant} = data

        assert_received {:fired_ratelimit_info, info}

        if api != :anthropic_bedrock do
          assert %{
                   "anthropic-ratelimit-requests-limit" => _,
                   "anthropic-ratelimit-requests-remaining" => _,
                   "anthropic-ratelimit-requests-reset" => _,
                   "anthropic-ratelimit-tokens-limit" => _,
                   "anthropic-ratelimit-tokens-remaining" => _,
                   "anthropic-ratelimit-tokens-reset" => _,
                   #  Not always included
                   #  "retry-after" => _,
                   "request-id" => _
                 } = info
        end

        assert_received {:fired_token_usage, usage}
        assert %TokenUsage{input: 14} = usage
      end

      Module.put_attribute(__MODULE__, :tag, {:"live_#{api}", true})
      @tag live_call: true, live_api: api
      test "supports continuing a conversation with streaming", %{api_config: api_config} do
        test_pid = self()

        handler = %{
          on_llm_new_delta: fn _model, delta ->
            # IO.inspect(data, label: "DATA")
            send(test_pid, {:streamed_fn, delta})
          end
        }

        {:ok, updated_chain} =
          LLMChain.new!(%{
            llm:
              ChatAnthropic.new!(
                %{model: @test_model, stream: true, callbacks: [handler]}
                |> Map.merge(api_config)
              )
          })
          |> LLMChain.add_message(Message.new_system!("You are a helpful and concise assistant."))
          |> LLMChain.add_message(Message.new_user!("Say, 'Hi!'!"))
          |> LLMChain.add_message(Message.new_assistant!("Hi!"))
          |> LLMChain.add_message(Message.new_user!("What's the capitol of Norway?"))
          |> LLMChain.run()

        assert updated_chain.last_message.content =~ "Oslo"
        assert updated_chain.last_message.status == :complete
        assert updated_chain.last_message.role == :assistant

        assert_received {:streamed_fn, data}
        assert %MessageDelta{role: :assistant} = data
      end
    end

    # @tag live_call: true, live_anthropic: true
    # test "supports starting the assistant's response message and continuing it" do
    #   test_pid = self()

    #   handler = %{
    #     on_llm_new_delta: fn _model, delta ->
    #       # IO.inspect(data, label: "DATA")
    #       send(test_pid, {:streamed_fn, data})
    #     end
    #   }

    #   {:ok, result_chain, last_message} =
    #     LLMChain.new!(%{llm: %ChatAnthropic{model: @test_model, stream: true, callbacks: [handler]}})
    #     |> LLMChain.add_message(Message.new_system!("You are a helpful and concise assistant."))
    #     |> LLMChain.add_message(
    #       Message.new_user!(
    #         "What's the capitol of Norway? Please respond with the answer <answer>{{ANSWER}}</answer>."
    #       )
    #     )
    #     |> LLMChain.add_message(Message.new_assistant!("<answer>"))
    #     |> LLMChain.run()

    #   assert last_message.content =~ "Oslo"
    #   assert last_message.status == :complete
    #   assert last_message.role == :assistant

    #   # TODO: MERGE A CONTINUED Assistant message with the one we provided.

    #   IO.inspect(result_chain, label: "FINAL CHAIN")
    #   IO.inspect(last_message)

    #   assert_received {:streamed_fn, data}
    #   assert %MessageDelta{role: :assistant} = data

    #   assert false
    # end
  end

  describe "serialize_config/2" do
    test "does not include the API key or callbacks" do
      model = ChatAnthropic.new!(%{model: "claude-3-haiku-20240307"})
      result = ChatAnthropic.serialize_config(model)
      assert result["version"] == 1
      refute Map.has_key?(result, "api_key")
      refute Map.has_key?(result, "callbacks")
    end

    test "creates expected map" do
      model =
        ChatAnthropic.new!(%{
          model: "claude-3-haiku-20240307",
          temperature: 0,
          max_tokens: 1234
        })

      result = ChatAnthropic.serialize_config(model)

      assert result == %{
               "endpoint" => "https://api.anthropic.com/v1/messages",
               "model" => "claude-3-haiku-20240307",
               "max_tokens" => 1234,
               "receive_timeout" => 60000,
               "stream" => false,
               "temperature" => 0.0,
               "api_version" => "2023-06-01",
               "top_k" => nil,
               "top_p" => nil,
               "module" => "Elixir.LangChain.ChatModels.ChatAnthropic",
               "version" => 1
             }
    end
  end
end<|MERGE_RESOLUTION|>--- conflicted
+++ resolved
@@ -1332,7 +1332,6 @@
       #   ],
       # }
     end
-<<<<<<< HEAD
 
     @tag live_call: true, live_anthropic: true
     test "executes a call with tool_choice set as a specific name" do
@@ -1364,9 +1363,6 @@
       assert call.name == "do_another_thing"
       assert call.arguments == %{"name" => "foo"}
     end
-  end
-=======
->>>>>>> f7bed980
 
     @tag live_call: true, live_anthropic: true
     test "#{BedrockHelpers.prefix_for(api)} streams a tool call with parameters" do
