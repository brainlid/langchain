defmodule LangChain.ChatModels.ChatAnthropicTest do
  alias LangChain.Utils.BedrockStreamDecoder
  use LangChain.BaseCase
  use Mimic

  doctest LangChain.ChatModels.ChatAnthropic
  alias LangChain.ChatModels.ChatAnthropic
  alias LangChain.Chains.LLMChain
  alias LangChain.Message
  alias LangChain.Message.ContentPart
  alias LangChain.Message.ToolCall
  alias LangChain.Message.ToolResult
  alias LangChain.TokenUsage
  alias LangChain.Function
  alias LangChain.FunctionParam
  alias LangChain.BedrockHelpers

  @test_model "claude-3-opus-20240229"
  @bedrock_test_model "anthropic.claude-3-5-sonnet-20240620-v1:0"
  @apis [:anthropic, :anthropic_bedrock]

  defp hello_world(_args, _context) do
    "Hello world!"
  end

  defp api_config_for(:anthropic_bedrock) do
    %{bedrock: BedrockHelpers.bedrock_config(), model: @bedrock_test_model}
  end

  defp api_config_for(_), do: %{}

  setup context do
    api_config = api_config_for(context[:live_api])

    {:ok, hello_world} =
      Function.new(%{
        name: "hello_world",
        description: "Give a hello world greeting.",
        function: fn _args, _context -> "Hello world!" end
      })

    %{hello_world: hello_world, api_config: api_config}
  end

  describe "new/1" do
    test "works with minimal attr" do
      assert {:ok, %ChatAnthropic{} = anthropic} =
               ChatAnthropic.new(%{"model" => @test_model})

      assert anthropic.model == @test_model
    end

    test "returns error when invalid" do
      assert {:error, changeset} = ChatAnthropic.new(%{"model" => nil})
      refute changeset.valid?
      assert {"can't be blank", _} = changeset.errors[:model]
    end

    test "supports overriding the API endpoint" do
      override_url = "http://localhost:1234/v1/messages"

      model =
        ChatAnthropic.new!(%{
          endpoint: override_url
        })

      assert model.endpoint == override_url
    end
  end

  describe "for_api/3" do
    test "generates a map for an API call" do
      {:ok, anthropic} =
        ChatAnthropic.new(%{
          "model" => @test_model,
          "temperature" => 1,
          "top_p" => 0.5,
          "api_key" => "api_key"
        })

      data = ChatAnthropic.for_api(anthropic, [], [])
      assert data.model == @test_model
      assert data.temperature == 1
      assert data.top_p == 0.5
    end

    test "correctly applies the system message" do
      {:ok, anthropic} = ChatAnthropic.new()

      data =
        ChatAnthropic.for_api(
          anthropic,
          [
            Message.new_system!("You are my helpful hero.")
          ],
          []
        )

      assert "You are my helpful hero." == data[:system]
    end

    test "generates a map for an API call with max_tokens set" do
      {:ok, anthropic} =
        ChatAnthropic.new(%{
          "model" => @test_model,
          "temperature" => 1,
          "top_p" => 0.5,
          "max_tokens" => 1234
        })

      data = ChatAnthropic.for_api(anthropic, [], [])
      assert data.model == @test_model
      assert data.temperature == 1
      assert data.top_p == 0.5
      assert data.max_tokens == 1234
    end

    test "adds tool definitions to map" do
      tool =
        Function.new!(%{
          name: "greet",
          description: "Give a greeting using a specific name",
          parameters: [
            FunctionParam.new!(%{
              type: :object,
              name: "person",
              required: true,
              object_properties: [
                FunctionParam.new!(%{name: "name", type: :string, required: true})
              ]
            })
          ],
          function: fn _args, _context -> :ok end
        })

      output = ChatAnthropic.for_api(ChatAnthropic.new!(), [], [tool])

      assert output[:tools] ==
               [
                 %{
                   "name" => "greet",
                   "description" => "Give a greeting using a specific name",
                   "input_schema" => %{
                     "properties" => %{
                       "person" => %{
                         "properties" => %{"name" => %{"type" => "string"}},
                         "required" => ["name"],
                         "type" => "object"
                       }
                     },
                     "required" => ["person"],
                     "type" => "object"
                   }
                 }
               ]
    end

    test "includes multiple tool responses into a single user message" do
      # ability to restore a conversation and continue it
      messages =
        [
          Message.new_user!("Hi."),
          Message.new_assistant!(%{
            tool_calls: [
              ToolCall.new!(%{call_id: "call_123", name: "greet1", arguments: nil}),
              ToolCall.new!(%{call_id: "call_234", name: "greet2", arguments: nil}),
              ToolCall.new!(%{call_id: "call_345", name: "greet3", arguments: nil})
            ]
          }),
          Message.new_user!("That was a lot of stuff."),
          Message.new_tool_result!(%{
            tool_results: [
              ToolResult.new!(%{tool_call_id: "call_123", content: "sudo hi 1"}),
              ToolResult.new!(%{tool_call_id: "call_234", content: "sudo hi 2"}),
              ToolResult.new!(%{tool_call_id: "call_345", content: "sudo hi 3"})
            ]
          }),
          Message.new_assistant!(%{content: "No, \"sudo hi\""})
        ]

      output = ChatAnthropic.for_api(ChatAnthropic.new!(), messages, [])

      assert output[:messages] ==
               [
                 %{"content" => "Hi.", "role" => "user"},
                 #  tool calls
                 %{
                   "role" => "assistant",
                   "content" => [
                     %{
                       "id" => "call_123",
                       "input" => %{},
                       "name" => "greet1",
                       "type" => "tool_use"
                     },
                     %{
                       "id" => "call_234",
                       "input" => %{},
                       "name" => "greet2",
                       "type" => "tool_use"
                     },
                     %{
                       "id" => "call_345",
                       "input" => %{},
                       "name" => "greet3",
                       "type" => "tool_use"
                     }
                   ]
                 },
                 #  tool result responses
                 %{
                   "role" => "user",
                   "content" => [
                     %{"text" => "That was a lot of stuff.", "type" => "text"},
                     %{
                       "content" => "sudo hi 1",
                       "is_error" => false,
                       "tool_use_id" => "call_123",
                       "type" => "tool_result"
                     },
                     %{
                       "content" => "sudo hi 2",
                       "is_error" => false,
                       "tool_use_id" => "call_234",
                       "type" => "tool_result"
                     },
                     %{
                       "content" => "sudo hi 3",
                       "is_error" => false,
                       "tool_use_id" => "call_345",
                       "type" => "tool_result"
                     }
                   ]
                 },
                 %{"content" => "No, \"sudo hi\"", "role" => "assistant"}
               ]
    end
  end

  describe "do_process_response/2 with Bedrock" do
    setup do
      model =
        ChatAnthropic.new!(%{stream: false} |> Map.merge(api_config_for(:anthropic_bedrock)))

      %{model: model}
    end

    test "handles messages the same as anthropics API", %{model: model} do
      response = %{
        "id" => "id-123",
        "type" => "message",
        "role" => "assistant",
        "content" => [%{"type" => "text", "text" => "Greetings!"}],
        "model" => "claude-3-haiku-20240307",
        "stop_reason" => "end_turn"
      }

      assert %Message{} = struct = ChatAnthropic.do_process_response(model, response)
      assert struct.role == :assistant
      assert struct.content == "Greetings!"
      assert is_nil(struct.index)
    end

    test "handles error messages", %{model: model} do
      error = "Invalid API key"

      assert {:error, "Received error from API: #{error}"} ==
               ChatAnthropic.do_process_response(model, %{"message" => error})
    end

    test "handles stream error messages", %{model: model} do
      error = "Internal error"

      assert {:error, "Stream exception received: #{inspect(error)}"} ==
               ChatAnthropic.do_process_response(model, %{bedrock_exception: error})
    end
  end

  describe "do_process_response/2" do
    setup do
      model = ChatAnthropic.new!(%{stream: false})
      %{model: model}
    end

    test "handles receiving a message", %{model: model} do
      response = %{
        "id" => "id-123",
        "type" => "message",
        "role" => "assistant",
        "content" => [%{"type" => "text", "text" => "Greetings!"}],
        "model" => "claude-3-haiku-20240307",
        "stop_reason" => "end_turn"
      }

      assert %Message{} = struct = ChatAnthropic.do_process_response(model, response)
      assert struct.role == :assistant
      assert struct.content == "Greetings!"
      assert is_nil(struct.index)
    end

    test "handles receiving a content_block_start event for text", %{model: model} do
      response = %{
        "type" => "content_block_start",
        "index" => 0,
        "content_block" => %{"type" => "text", "text" => ""}
      }

      assert %MessageDelta{} = struct = ChatAnthropic.do_process_response(model, response)
      assert struct.role == :assistant
      assert struct.content == ""
      assert is_nil(struct.index)
    end

    test "handles receiving a content_block_delta event for text", %{model: model} do
      response = %{
        "type" => "content_block_delta",
        "index" => 0,
        "delta" => %{"type" => "text_delta", "text" => "Hello"}
      }

      assert %MessageDelta{} = struct = ChatAnthropic.do_process_response(model, response)
      assert struct.role == :assistant
      assert struct.content == "Hello"
      assert is_nil(struct.index)
    end

    test "handles receiving a content_block_start event for tool call", %{model: model} do
      response = %{
        "type" => "content_block_start",
        "index" => 0,
        "content_block" => %{
          "type" => "tool_use",
          "id" => "toolu_01T1x1fJ34qAmk2tNTrN7Up6",
          "name" => "do_something"
        }
      }

      assert %MessageDelta{} = struct = ChatAnthropic.do_process_response(model, response)
      assert struct.role == :assistant
      assert struct.content == nil
      assert is_nil(struct.index)

      assert [
               %LangChain.Message.ToolCall{
                 status: :incomplete,
                 type: :function,
                 call_id: "toolu_01T1x1fJ34qAmk2tNTrN7Up6",
                 name: "do_something",
                 arguments: nil,
                 index: 0
               }
             ] == struct.tool_calls
    end

    test "handles receiving a content_block_delta event for tool call", %{model: model} do
      response = %{
        "type" => "content_block_delta",
        "index" => 0,
        "delta" => %{"type" => "input_json_delta", "partial_json" => "{\"pr"}
      }

      assert %MessageDelta{} = struct = ChatAnthropic.do_process_response(model, response)
      assert struct.role == :assistant
      [tool_call] = struct.tool_calls
      assert tool_call.type == :function
      assert tool_call.arguments == "{\"pr"
      assert tool_call.index == 0
    end

    test "handles receiving a message_delta event", %{model: model} do
      response = %{
        "type" => "message_delta",
        "delta" => %{"stop_reason" => "end_turn", "stop_sequence" => nil},
        "usage" => %{"output_tokens" => 47}
      }

      assert %MessageDelta{} = struct = ChatAnthropic.do_process_response(model, response)
      assert struct.role == :assistant
      assert struct.content == ""
      assert struct.status == :complete
      assert is_nil(struct.index)
    end

    test "handles receiving a tool call with no parameters", %{model: model} do
      response = %{
        "content" => [
          %{"id" => "toolu_0123", "input" => %{}, "name" => "hello_world", "type" => "tool_use"}
        ],
        "id" => "msg_0123",
        "model" => "claude-3-haiku-20240307",
        "role" => "assistant",
        "stop_reason" => "tool_use",
        "stop_sequence" => nil,
        "type" => "message",
        "usage" => %{"input_tokens" => 324, "output_tokens" => 36}
      }

      assert %Message{} = struct = ChatAnthropic.do_process_response(model, response)

      assert struct.role == :assistant
      [%ToolCall{} = call] = struct.tool_calls
      assert call.type == :function
      assert call.status == :complete
      assert call.call_id == "toolu_0123"
      assert call.name == "hello_world"
      # detects empty and returns nil
      assert call.arguments == nil
    end

    test "handles receiving a tool call with nested empty properties supplied", %{model: model} do
      response = %{
        "content" => [
          %{
            "id" => "toolu_0123",
            "input" => %{"properties" => %{}},
            "name" => "hello_world",
            "type" => "tool_use"
          }
        ],
        "role" => "assistant",
        "stop_reason" => "tool_use",
        "stop_sequence" => nil,
        "type" => "message"
      }

      assert %Message{} = struct = ChatAnthropic.do_process_response(model, response)

      assert struct.role == :assistant
      [%ToolCall{} = call] = struct.tool_calls
      assert call.type == :function
      assert call.status == :complete
      assert call.call_id == "toolu_0123"
      assert call.name == "hello_world"
      # detects empty and returns as nil
      assert call.arguments == nil
    end

    test "handles receiving text and a tool_use in same message", %{model: model} do
      response = %{
        "id" => "msg_01Aq9w938a90dw8q",
        "model" => @test_model,
        "stop_reason" => "tool_use",
        "role" => "assistant",
        "content" => [
          %{
            "type" => "text",
            "text" =>
              "<thinking>I need to use the get_weather, and the user wants SF, which is likely San Francisco, CA.</thinking>"
          },
          %{
            "type" => "tool_use",
            "id" => "toolu_0123",
            "name" => "get_weather",
            "input" => %{"location" => "San Francisco, CA", "unit" => "celsius"}
          }
        ]
      }

      assert %Message{} = struct = ChatAnthropic.do_process_response(model, response)

      assert struct.role == :assistant
      assert struct.status == :complete

      assert struct.content ==
               "<thinking>I need to use the get_weather, and the user wants SF, which is likely San Francisco, CA.</thinking>"

      [%ToolCall{} = call] = struct.tool_calls
      assert call.type == :function
      assert call.status == :complete
      assert call.call_id == "toolu_0123"
      assert call.name == "get_weather"
      assert call.arguments == %{"location" => "San Francisco, CA", "unit" => "celsius"}
    end
  end

  describe "call/2" do
    @tag live_call: true, live_anthropic: true
    test "handles when invalid API key given" do
      {:ok, chat} = ChatAnthropic.new(%{stream: true, api_key: "invalid"})

      {:error, reason} =
        ChatAnthropic.call(chat, [
          Message.new_user!("Return the response 'Colorful Threads'.")
        ])

      assert reason == "Authentication failure with request"
    end

    @tag live_call: true, live_anthropic_bedrock: true
    test "Bedrock: handles when invalid credentials given" do
      {:ok, chat} =
        ChatAnthropic.new(%{
          stream: true,
          bedrock: %{credentials: fn -> [] end, region: "us-east-1"}
        })

      {:error, reason} =
        ChatAnthropic.call(chat, [
          Message.new_user!("Return the response 'Colorful Threads'.")
        ])

      assert reason ==
               "Received error from API: The security token included in the request is invalid."
    end

    for api <- @apis do
      Module.put_attribute(__MODULE__, :tag, {:"live_#{api}", true})
      @tag live_call: true, live_api: api
      test "#{BedrockHelpers.prefix_for(api)}basic streamed content example and fires ratelimit callback and token usage",
           %{live_api: api, api_config: api_config} do
        handlers = %{
          on_llm_ratelimit_info: fn _model, headers ->
            send(self(), {:fired_ratelimit_info, headers})
          end,
          on_llm_token_usage: fn _model, usage ->
            send(self(), {:fired_token_usage, usage})
          end
        }

        {:ok, chat} =
          ChatAnthropic.new(%{stream: true, callbacks: [handlers]} |> Map.merge(api_config))

        {:ok, result} =
          ChatAnthropic.call(chat, [
            Message.new_user!("Return the response 'Keep up the good work!'.")
          ])

        # returns a list of MessageDeltas.
        assert result == [
                 %LangChain.MessageDelta{
                   content: "",
                   status: :incomplete,
                   index: nil,
                   role: :assistant
                 },
                 %LangChain.MessageDelta{
                   content: "Keep",
                   status: :incomplete,
                   index: nil,
                   role: :assistant
                 },
                 %LangChain.MessageDelta{
                   content: " up the good work",
                   status: :incomplete,
                   index: nil,
                   role: :assistant
                 },
                 %LangChain.MessageDelta{
                   content: "!",
                   status: :incomplete,
                   index: nil,
                   role: :assistant
                 },
                 %LangChain.MessageDelta{
                   content: "",
                   status: :complete,
                   index: nil,
                   role: :assistant
                 }
               ]

        assert_received {:fired_ratelimit_info, info}

        if api != :anthropic_bedrock do
          assert %{
                   "anthropic-ratelimit-requests-limit" => _,
                   "anthropic-ratelimit-requests-remaining" => _,
                   "anthropic-ratelimit-requests-reset" => _,
                   "anthropic-ratelimit-tokens-limit" => _,
                   "anthropic-ratelimit-tokens-remaining" => _,
                   "anthropic-ratelimit-tokens-reset" => _,
                   #  Not always included
                   #  "retry-after" => _,
                   "request-id" => _
                 } = info
        end

        assert_received {:fired_token_usage, usage}
        assert %TokenUsage{output: 9} = usage
      end
    end
  end

  describe "decode_stream/2 with Bedrock" do
    setup do
      {:ok, model} =
        ChatAnthropic.new(
          %{}
          |> Map.merge(api_config_for(:anthropic_bedrock))
        )

      %{model: model}
    end

    test "filters irrelevant events", %{model: model} do
      relevant_events = [
        %{"type" => "content_block_start"},
        %{"type" => "content_block_delta"},
        %{"type" => "message_delta"}
      ]

      BedrockStreamDecoder
      |> stub(:decode_stream, fn _, _ ->
        {[
           %{"type" => "message_start"},
           %{"type" => "message_stop"}
         ] ++ relevant_events, ""}
      end)

      {chunks, remaining} = ChatAnthropic.decode_stream(model, {"", ""})

      assert chunks == relevant_events
      assert remaining == ""
    end

    test "it passes through exception_message", %{model: model} do
      BedrockStreamDecoder
      |> stub(:decode_stream, fn _, _ -> {[%{bedrock_exception: "internalServerError"}], ""} end)

      {chunks, remaining} = ChatAnthropic.decode_stream(model, {"", ""})
      assert chunks == [%{bedrock_exception: "internalServerError"}]
      assert remaining == ""
    end
  end

  describe "decode_stream/2" do
    test "when data is broken" do
      data1 =
        ~s|event: content_block_delta\ndata: {"type":"content_block_delta","index":0,"delta":{"type":"text_delta","text":"hr"}       }\n\n
event: content_block_delta\ndata: {"type":"content_block_delta","index":0,"delta":{"type":"text_delta","text":"asing"}      }\n\n
event: content_block_delta\ndata: {"type":"content_block_delta","index":0,"delta":{"type":"text_delta","text":" back"}           }\n\n
event: content_block_delta\ndata: {"type":"content_block_delta","index":0,"delta":{"type":"text_delta","text":" what"}             }\n\nevent: content_block_delta\ndata: {"type":"content_block_delta","index":0|

      {processed1, incomplete} = ChatAnthropic.decode_stream(%ChatAnthropic{}, {data1, ""})

      assert incomplete ==
               ~s|event: content_block_delta\ndata: {"type":"content_block_delta","index":0|

      assert processed1 == [
               %{
                 "delta" => %{"text" => "hr", "type" => "text_delta"},
                 "index" => 0,
                 "type" => "content_block_delta"
               },
               %{
                 "delta" => %{"text" => "asing", "type" => "text_delta"},
                 "index" => 0,
                 "type" => "content_block_delta"
               },
               %{
                 "delta" => %{"text" => " back", "type" => "text_delta"},
                 "index" => 0,
                 "type" => "content_block_delta"
               },
               %{
                 "delta" => %{"text" => " what", "type" => "text_delta"},
                 "index" => 0,
                 "type" => "content_block_delta"
               }
             ]

      data2 =
        ~s|,"delta":{"type":"text_delta","text":" your"}    }\n\n
event: content_block_delta\ndata: {"type":"content_block_delta","index":0,"delta":{"type":"text_delta","text":" friend"}               }\n\n
event: content_block_delta\ndata: {"type":"content_block_delta","index":0,"delta":{"type":"text_delta","text":" said"}   }\n\n|

      {processed2, incomplete} =
        ChatAnthropic.decode_stream(%ChatAnthropic{}, {data2, incomplete})

      assert incomplete == ""

      assert processed2 == [
               %{
                 "delta" => %{"text" => " your", "type" => "text_delta"},
                 "index" => 0,
                 "type" => "content_block_delta"
               },
               %{
                 "delta" => %{"text" => " friend", "type" => "text_delta"},
                 "index" => 0,
                 "type" => "content_block_delta"
               },
               %{
                 "delta" => %{"text" => " said", "type" => "text_delta"},
                 "index" => 0,
                 "type" => "content_block_delta"
               }
             ]
    end

    test "can parse streaming events" do
      chunk = """
      event: message_start
      data: {"type":"message_start","message":{"id":"msg_01CsrHBjq3eHRQjYG5ayuo5o","type":"message","role":"assistant","content":[],"model":"claude-3-sonnet-20240229","stop_reason":null,"stop_sequence":null,"usage":{"input_tokens":14,"output_tokens":1}}}

      event: content_block_start
      data: {"type":"content_block_start","index":0,"content_block":{"type":"text","text":""}}

      event: ping
      data: {"type": "ping"}

      event: content_block_delta
      data: {"type":"content_block_delta","index":0,"delta":{"type":"text_delta","text":"Hello"}}

      """

      {parsed, buffer} = ChatAnthropic.decode_stream(%ChatAnthropic{}, {chunk, ""})

      assert [
               %{
                 "type" => "content_block_start",
                 "content_block" => %{"text" => "", "type" => "text"},
                 "index" => 0
               },
               %{
                 "type" => "content_block_delta",
                 "delta" => %{"text" => "Hello", "type" => "text_delta"},
                 "index" => 0
               }
             ] = parsed

      assert buffer == ""

      chunk = """
      event: content_block_delta
      data: {"type":"content_block_delta","index":0,"delta":{"type":"text_delta","text":"!"}}

      """

      {parsed, buffer} = ChatAnthropic.decode_stream(%ChatAnthropic{}, {chunk, ""})

      assert [
               %{
                 "type" => "content_block_delta",
                 "delta" => %{"text" => "!", "type" => "text_delta"},
                 "index" => 0
               }
             ] = parsed

      assert buffer == ""

      chunk = """
      event: content_block_stop
      data: {"type":"content_block_stop","index":0}

      event: message_delta
      data: {"type":"message_delta","delta":{"stop_reason":"end_turn","stop_sequence":null},"usage":{"output_tokens": 3}}

      event: message_stop
      data: {"type":"message_stop"}

      """

      {parsed, buffer} = ChatAnthropic.decode_stream(%ChatAnthropic{}, {chunk, ""})

      assert [
               %{
                 "type" => "message_delta",
                 "delta" => %{"stop_reason" => "end_turn", "stop_sequence" => nil},
                 "usage" => %{"output_tokens" => 3}
               }
             ] = parsed

      assert buffer == ""
    end

    test "non-ascii unicode character (en dash U+2013)" do
      chunk = """
      event: content_block_delta
      data: {"type":"content_block_delta","index":0,"delta":{"type":"text_delta","text":" –"}}

      event: content_block_delta
      data: {"type":"content_block_delta","index":0,"delta":{"type":"text_delta","text":" Anthrop"}}

      """

      {parsed, buffer} = ChatAnthropic.decode_stream(%ChatAnthropic{}, {chunk, ""})

      assert [
               %{
                 "type" => "content_block_delta",
                 "index" => 0,
                 "delta" => %{"type" => "text_delta", "text" => " –"}
               },
               %{
                 "type" => "content_block_delta",
                 "index" => 0,
                 "delta" => %{"type" => "text_delta", "text" => " Anthrop"}
               }
             ] = parsed

      assert buffer == ""
    end

    test "handles incomplete chunks" do
      chunk_1 =
        "event: content_blo"

      {parsed, buffer} = ChatAnthropic.decode_stream(%ChatAnthropic{}, {chunk_1, ""})

      assert [] = parsed
      assert buffer == chunk_1

      chunk_2 =
        "ck_delta\ndata: {\"type\":\"content_block_delta\",\"index\":0,\"de"

      {parsed, buffer} = ChatAnthropic.decode_stream(%ChatAnthropic{}, {chunk_2, buffer})

      assert [] = parsed
      assert buffer == chunk_1 <> chunk_2

      chunk_3 = ~s|lta":{"type":"text_delta","text":"!"}}

event: content_block_delta
data: {"type":"content_block_delta","index":0,"delta":{"type":"text_delta","text":" Anthrop"}}

|

      {parsed, buffer} = ChatAnthropic.decode_stream(%ChatAnthropic{}, {chunk_3, buffer})

      assert [
               %{
                 "type" => "content_block_delta",
                 "delta" => %{"text" => "!", "type" => "text_delta"},
                 "index" => 0
               },
               %{
                 "type" => "content_block_delta",
                 "delta" => %{"text" => " Anthrop", "type" => "text_delta"},
                 "index" => 0
               }
             ] = parsed

      assert buffer == ""
    end
  end

  describe "for_api/1" do
    test "turns a basic user message into the expected JSON format" do
      expected = %{"role" => "user", "content" => "Hi."}
      result = ChatAnthropic.for_api(Message.new_user!("Hi."))
      assert result == expected
    end

    test "turns a multi-modal user message into the expected JSON format" do
      expected = %{
        "role" => "user",
        "content" => [
          %{"type" => "text", "text" => "Tell me about this image:"},
          %{
            "type" => "image",
            "source" => %{
              "data" => "base64-text-data",
              "type" => "base64",
              "media_type" => "image/jpeg"
            }
          }
        ]
      }

      result =
        ChatAnthropic.for_api(
          Message.new_user!([
            ContentPart.text!("Tell me about this image:"),
            ContentPart.image!("base64-text-data", media: :jpeg)
          ])
        )

      assert result == expected
    end

    test "turns a text ContentPart into the expected JSON format" do
      expected = %{"type" => "text", "text" => "Tell me about this image:"}
      result = ChatAnthropic.for_api(ContentPart.text!("Tell me about this image:"))
      assert result == expected
    end

    test "turns an image ContentPart into the expected JSON format" do
      expected = %{
        "type" => "image",
        "source" => %{
          "data" => "image_base64_data",
          "type" => "base64",
          "media_type" => "image/png"
        }
      }

      result =
        ChatAnthropic.for_api(ContentPart.image!("image_base64_data", media: :png))

      assert result == expected
    end

    test "turns image ContentPart's media_type into the expected value" do
      assert %{"source" => %{"media_type" => "image/png"}} =
               ChatAnthropic.for_api(ContentPart.image!("image_base64_data", media: :png))

      assert %{"source" => %{"media_type" => "image/jpeg"}} =
               ChatAnthropic.for_api(ContentPart.image!("image_base64_data", media: :jpg))

      assert %{"source" => %{"media_type" => "image/jpeg"}} =
               ChatAnthropic.for_api(ContentPart.image!("image_base64_data", media: :jpeg))

      assert %{"source" => %{"media_type" => "image/webp"}} =
               ChatAnthropic.for_api(ContentPart.image!("image_base64_data", media: "image/webp"))
    end

    test "errors on ContentPart type image_url" do
      assert_raise LangChain.LangChainError, "Anthropic does not support image_url", fn ->
        ChatAnthropic.for_api(ContentPart.image_url!("url-to-image"))
      end
    end

    test "turns a function definition into the expected JSON format" do
      # with no description
      tool =
        Function.new!(%{
          name: "do_something",
          parameters: [],
          function: fn _args, _context -> :ok end
        })

      output = ChatAnthropic.for_api(tool)

      assert output == %{
               "name" => "do_something",
               "input_schema" => %{"properties" => %{}, "type" => "object"}
             }

      # with no parameters but has description
      tool =
        Function.new!(%{
          name: "do_something",
          parameters: [],
          description: "Does something",
          function: fn _args, _context -> :ok end
        })

      output = ChatAnthropic.for_api(tool)

      assert output == %{
               "name" => "do_something",
               "description" => "Does something",
               "input_schema" => %{"properties" => %{}, "type" => "object"}
             }

      # with parameters
      tool =
        Function.new!(%{
          name: "do_something",
          parameters: [
            FunctionParam.new!(%{
              name: "person",
              type: :object,
              required: true,
              object_properties: [
                FunctionParam.new!(%{type: :string, name: "name", required: true}),
                FunctionParam.new!(%{type: :number, name: "age"}),
                FunctionParam.new!(%{type: :string, name: "occupation"})
              ]
            })
          ],
          function: fn _args, _context -> :ok end
        })

      output = ChatAnthropic.for_api(tool)

      assert output == %{
               "name" => "do_something",
               "input_schema" => %{
                 "type" => "object",
                 "properties" => %{
                   "person" => %{
                     "type" => "object",
                     "properties" => %{
                       "age" => %{"type" => "number"},
                       "name" => %{"type" => "string"},
                       "occupation" => %{"type" => "string"}
                     },
                     "required" => ["name"]
                   }
                 },
                 "required" => ["person"]
               }
             }
    end

    test "turns a tool_call into expected JSON format" do
      call = ToolCall.new!(%{call_id: "toolu_123", name: "greet", arguments: %{"name" => "John"}})

      json = ChatAnthropic.for_api(call)

      expected = %{
        "type" => "tool_use",
        "id" => "toolu_123",
        "name" => "greet",
        "input" => %{"name" => "John"}
      }

      assert json == expected
    end

    test "turns an assistant message with basic content and tool calls into expected JSON format" do
      msg =
        Message.new_assistant!(%{
          content: "Hi! I think I'll call a tool.",
          tool_calls: [
            ToolCall.new!(%{call_id: "toolu_123", name: "greet", arguments: %{"name" => "John"}})
          ]
        })

      json = ChatAnthropic.for_api(msg)

      expected = %{
        "role" => "assistant",
        "content" => [
          %{
            "type" => "text",
            "text" => "Hi! I think I'll call a tool."
          },
          %{
            "type" => "tool_use",
            "id" => "toolu_123",
            "name" => "greet",
            "input" => %{"name" => "John"}
          }
        ]
      }

      assert json == expected
    end

    test "turns a tool message into expected JSON format" do
      tool_success_result =
        Message.new_tool_result!(%{
          tool_results: [
            ToolResult.new!(%{tool_call_id: "toolu_123", content: "tool answer"})
          ]
        })

      json = ChatAnthropic.for_api(tool_success_result)

      expected = %{
        "role" => "user",
        "content" => [
          %{
            "type" => "tool_result",
            "tool_use_id" => "toolu_123",
            "content" => "tool answer",
            "is_error" => false
          }
        ]
      }

      assert json == expected

      tool_error_result =
        Message.new_tool_result!(%{
          tool_results: [
            ToolResult.new!(%{tool_call_id: "toolu_234", content: "stuff failed", is_error: true})
          ]
        })

      json = ChatAnthropic.for_api(tool_error_result)

      expected = %{
        "role" => "user",
        "content" => [
          %{
            "type" => "tool_result",
            "tool_use_id" => "toolu_234",
            "content" => "stuff failed",
            "is_error" => true
          }
        ]
      }

      assert json == expected
    end

    test "turns a tool result into expected JSON format" do
      tool_success_result = ToolResult.new!(%{tool_call_id: "toolu_123", content: "tool answer"})

      json = ChatAnthropic.for_api(tool_success_result)

      expected = %{
        "type" => "tool_result",
        "tool_use_id" => "toolu_123",
        "content" => "tool answer",
        "is_error" => false
      }

      assert json == expected

      tool_error_result =
        ToolResult.new!(%{tool_call_id: "toolu_234", content: "stuff failed", is_error: true})

      json = ChatAnthropic.for_api(tool_error_result)

      expected = %{
        "type" => "tool_result",
        "tool_use_id" => "toolu_234",
        "content" => "stuff failed",
        "is_error" => true
      }

      assert json == expected
    end

    test "tools work with minimal definition and no parameters" do
      {:ok, fun} =
        Function.new(%{name: "hello_world", function: &hello_world/2})

      result = ChatAnthropic.for_api(fun)

      assert result == %{
               "name" => "hello_world",
               #  NOTE: Sends the required empty parameter definition when none set
               "input_schema" => %{"properties" => %{}, "type" => "object"}
             }
    end

    test "supports function parameters_schema" do
      params_def = %{
        "type" => "object",
        "properties" => %{
          "p1" => %{"description" => nil, "type" => "string"},
          "p2" => %{"description" => "Param 2", "type" => "number"},
          "p3" => %{
            "description" => nil,
            "enum" => ["yellow", "red", "green"],
            "type" => "string"
          }
        },
        "required" => ["p1"]
      }

      fun =
        Function.new!(%{
          name: "say_hi",
          description: "Provide a friendly greeting.",
          parameters_schema: params_def,
          function: fn _args, _context -> "Hi" end
        })

      result = ChatAnthropic.for_api(fun)

      assert result == %{
               "name" => "say_hi",
               "description" => "Provide a friendly greeting.",
               "input_schema" => params_def
             }
    end
  end

  describe "post_process_and_combines_messages/1" do
    test "returns role alternating messages unchanged" do
      messages =
        [
          Message.new_user!("Hi."),
          Message.new_assistant!(%{content: "Well, hi to you too."}),
          Message.new_user!([
            ContentPart.new!(%{type: :text, content: "No, I said 'hi' first."})
          ]),
          Message.new_assistant!(%{
            tool_calls: [ToolCall.new!(%{call_id: "call_123", name: "greet", arguments: %{}})]
          }),
          Message.new_tool_result!(%{
            tool_results: [
              ToolResult.new!(%{
                tool_call_id: "call_123",
                content: "sudo hi",
                name: "greet",
                arguments: %{}
              })
            ]
          }),
          Message.new_assistant!(%{content: "No, \"sudo hi\""}),
          Message.new_user!("Ah, yes, you win."),
          Message.new_assistant!(%{content: "Thank you for playing."})
        ]
        |> Enum.map(&ChatAnthropic.for_api(&1))

      assert messages == ChatAnthropic.post_process_and_combine_messages(messages)
    end
  end

  describe "image vision using message parts" do
    for api <- @apis do
      Module.put_attribute(__MODULE__, :tag, {:"live_#{api}", true})
      @tag live_call: true, live_api: api
      test "#{BedrockHelpers.prefix_for(api)} supports multi-modal user message with image prompt",
           %{api_config: api_config} do
        image_data = load_image_base64("barn_owl.jpg")

        # https://docs.anthropic.com/claude/reference/messages-examples#vision
        {:ok, chat} = ChatAnthropic.new(%{model: @test_model} |> Map.merge(api_config))

        message =
          Message.new_user!([
            ContentPart.text!("Identify what this is a picture of:"),
            ContentPart.image!(image_data, media: :jpg)
          ])

        {:ok, response} = ChatAnthropic.call(chat, [message], [])

        assert %Message{role: :assistant} = response
        assert String.contains?(response.content |> String.downcase(), "barn owl")
      end
    end
  end

  describe "a tool use" do
    for api <- @apis do
      Module.put_attribute(__MODULE__, :tag, {:"live_#{api}", true})
      @tag live_call: true, live_api: api
      test "#{BedrockHelpers.prefix_for(api)} uses a tool with no parameters", %{
        api_config: api_config
      } do
        # https://docs.anthropic.com/en/docs/tool-use
        {:ok, chat} = ChatAnthropic.new(%{model: @test_model} |> Map.merge(api_config))

        message = Message.new_user!("Use the 'do_something' tool.")

        tool =
          Function.new!(%{
            name: "do_something",
            parameters: [],
            function: fn _args, _context -> :ok end
          })

        {:ok, response} = ChatAnthropic.call(chat, [message], [tool])

        assert %Message{role: :assistant} = response
        assert [%ToolCall{} = call] = response.tool_calls
        assert call.status == :complete
        assert call.type == :function
        assert call.name == "do_something"
        # detects empty and returns nil
        assert call.arguments == nil

        # %LangChain.Message{
        #   content: "<thinking>\nThe user has requested to use the 'do_something' tool. Let's look at the parameters for this tool:\n<function>{\"name\": \"do_something\", \"parameters\": {\"properties\": {}, \"type\": \"object\"}}</function>\n\nThis tool does not require any parameters. Since there are no required parameters missing, we can proceed with invoking the 'do_something' tool.\n</thinking>",
        #   index: nil,
        #   status: :complete,
        #   role: :assistant,
        #   name: nil,
        #   tool_calls: [
        #     %LangChain.Message.ToolCall{
        #       status: :complete,
        #       type: :function,
        #       call_id: "toolu_01Pch8mywrRttVZNK3zvntuF",
        #       name: "do_something",
        #       arguments: %{},
        #       index: nil
        #     }
        #   ],
        # }
      end
    end
  end

  for api <- @apis do
    Module.put_attribute(__MODULE__, :tag, {:"live_#{api}", true})
    @tag live_call: true, live_api: api
    test "#{BedrockHelpers.prefix_for(api)} uses a tool with parameters", %{
      api_config: api_config
    } do
      # https://docs.anthropic.com/claude/reference/messages-examples#vision
      {:ok, chat} = ChatAnthropic.new(%{model: @test_model} |> Map.merge(api_config))

      message = Message.new_user!("Use the 'do_something' tool with the value 'cat'.")

      tool =
        Function.new!(%{
          name: "do_something",
          parameters: [FunctionParam.new!(%{type: :string, name: "value", required: true})],
          function: fn _args, _context -> :ok end
        })

      {:ok, response} = ChatAnthropic.call(chat, [message], [tool])

      assert %Message{role: :assistant} = response
      assert [%ToolCall{} = call] = response.tool_calls
      assert call.status == :complete
      assert call.type == :function
      assert call.name == "do_something"
      assert call.arguments == %{"value" => "cat"}

      # %LangChain.Message{
      #   content: "<thinking>\nThe user is requesting to call the do_something tool, which has one required parameter 'value'. They have provided the value \"cat\" which is a valid string for this parameter. Since all required parameters are provided, we can proceed with calling the function.\n</thinking>",
      #   index: nil,
      #   status: :complete,
      #   role: :assistant,
      #   name: nil,
      #   tool_calls: [
      #     %LangChain.Message.ToolCall{
      #       status: :complete,
      #       type: :function,
      #       call_id: "toolu_01U7B3rKa12PxbSunG49SRHD",
      #       name: "do_something",
      #       arguments: %{"value" => "cat"},
      #       index: nil
      #     }
      #   ],
      # }
    end
<<<<<<< HEAD
=======

    @tag live_call: true, live_anthropic: true
    test "streams a tool call with parameters" do
      handler = %{
        on_llm_new_delta: fn _model, delta ->
          # IO.inspect(delta, label: "DELTA")
          send(self(), {:streamed_fn, delta})
        end
      }

      {:ok, chat} = ChatAnthropic.new(%{model: @test_model, stream: true, callbacks: [handler]})

      text =
        "People tell me I should be more patient, but I can't just sit around waiting for that to happen"

      user_message = Message.new_user!("Use the 'do_something' tool with the value '#{text}'.")

      tool =
        Function.new!(%{
          name: "do_something",
          parameters: [FunctionParam.new!(%{type: :string, name: "value", required: true})],
          function: fn _args, _context ->
            # IO.inspect(args, label: "FUNCTION EXECUTED")
            {:ok, "SUCCESS"}
          end
        })

      # verbose: true
      {:ok, updated_chain} =
        LLMChain.new!(%{llm: chat, verbose: false})
        |> LLMChain.add_message(user_message)
        |> LLMChain.add_tools(tool)
        |> LLMChain.run(mode: :until_success)

      # has the result from the function execution
      [tool_result] = updated_chain.last_message.tool_results
      assert tool_result.content == "SUCCESS"
    end
  end
>>>>>>> 29c1134e

    describe "#{BedrockHelpers.prefix_for(api)} works within a chain" do
      Module.put_attribute(__MODULE__, :tag, {:"live_#{api}", true})
      @tag live_call: true, live_api: api
      test "works with a streaming response", %{api_config: api_config} do
        test_pid = self()

        handler = %{
          on_llm_new_delta: fn _model, delta ->
            send(test_pid, {:streamed_fn, delta})
          end
        }

<<<<<<< HEAD
        {:ok, chat} =
          ChatAnthropic.new(
            %{stream: true, callbacks: [handler]}
            |> Map.merge(api_config)
          )

        {:ok, _result_chain, last_message} =
          LLMChain.new!(%{llm: chat})
          |> LLMChain.add_message(Message.new_user!("Say, 'Hi!'!"))
          |> LLMChain.run()
=======
      {:ok, updated_chain} =
        LLMChain.new!(%{llm: %ChatAnthropic{stream: true, callbacks: [handler]}})
        |> LLMChain.add_message(Message.new_user!("Say, 'Hi!'!"))
        |> LLMChain.run()

      assert updated_chain.last_message.content == "Hi!"
      assert updated_chain.last_message.status == :complete
      assert updated_chain.last_message.role == :assistant
>>>>>>> 29c1134e

        assert last_message.content == "Hi!"
        assert last_message.status == :complete
        assert last_message.role == :assistant

        assert_received {:streamed_fn, data}
        assert %MessageDelta{role: :assistant} = data
      end

      Module.put_attribute(__MODULE__, :tag, {:"live_#{api}", true})
      @tag live_call: true, live_api: api
      test "works with NON streaming response and fires ratelimit callback and token usage", %{
        api_config: api_config,
        live_api: api
      } do
        test_pid = self()

        handler = %{
          on_llm_new_message: fn _model, message ->
            send(test_pid, {:received_msg, message})
          end,
          on_llm_ratelimit_info: fn _model, headers ->
            send(test_pid, {:fired_ratelimit_info, headers})
          end,
          on_llm_token_usage: fn _model, usage ->
            send(self(), {:fired_token_usage, usage})
          end
        }

        {:ok, _result_chain, last_message} =
          LLMChain.new!(%{
            llm:
              ChatAnthropic.new!(%{stream: false, callbacks: [handler]} |> Map.merge(api_config))
          })
          |> LLMChain.add_message(Message.new_user!("Say, 'Hi!'!"))
          |> LLMChain.run()

        assert last_message.content == "Hi!"
        assert last_message.status == :complete
        assert last_message.role == :assistant

        assert_received {:received_msg, data}
        assert %Message{role: :assistant} = data

        assert_received {:fired_ratelimit_info, info}

        if api != :anthropic_bedrock do
          assert %{
                   "anthropic-ratelimit-requests-limit" => _,
                   "anthropic-ratelimit-requests-remaining" => _,
                   "anthropic-ratelimit-requests-reset" => _,
                   "anthropic-ratelimit-tokens-limit" => _,
                   "anthropic-ratelimit-tokens-remaining" => _,
                   "anthropic-ratelimit-tokens-reset" => _,
                   #  Not always included
                   #  "retry-after" => _,
                   "request-id" => _
                 } = info
        end

<<<<<<< HEAD
        assert_received {:fired_token_usage, usage}
        assert %TokenUsage{input: 14} = usage
      end
=======
      {:ok, updated_chain} =
        LLMChain.new!(%{llm: %ChatAnthropic{stream: false, callbacks: [handler]}})
        |> LLMChain.add_message(Message.new_user!("Say, 'Hi!'!"))
        |> LLMChain.run()

      assert updated_chain.last_message.content == "Hi!"
      assert updated_chain.last_message.status == :complete
      assert updated_chain.last_message.role == :assistant

      assert_received {:received_msg, data}
      assert %Message{role: :assistant} = data

      assert_received {:fired_ratelimit_info, info}

      assert %{
               "anthropic-ratelimit-requests-limit" => _,
               "anthropic-ratelimit-requests-remaining" => _,
               "anthropic-ratelimit-requests-reset" => _,
               "anthropic-ratelimit-tokens-limit" => _,
               "anthropic-ratelimit-tokens-remaining" => _,
               "anthropic-ratelimit-tokens-reset" => _,
               #  Not always included
               #  "retry-after" => _,
               "request-id" => _
             } = info

      assert_received {:fired_token_usage, usage}
      assert %TokenUsage{input: 14} = usage
    end
>>>>>>> 29c1134e

      Module.put_attribute(__MODULE__, :tag, {:"live_#{api}", true})
      @tag live_call: true, live_api: api
      test "supports continuing a conversation with streaming", %{api_config: api_config} do
        test_pid = self()

        handler = %{
          on_llm_new_delta: fn _model, delta ->
            # IO.inspect(data, label: "DATA")
            send(test_pid, {:streamed_fn, delta})
          end
        }

<<<<<<< HEAD
        {:ok, _result_chain, last_message} =
          LLMChain.new!(%{
            llm:
              ChatAnthropic.new!(
                %{model: @test_model, stream: true, callbacks: [handler]}
                |> Map.merge(api_config)
              )
          })
          |> LLMChain.add_message(Message.new_system!("You are a helpful and concise assistant."))
          |> LLMChain.add_message(Message.new_user!("Say, 'Hi!'!"))
          |> LLMChain.add_message(Message.new_assistant!("Hi!"))
          |> LLMChain.add_message(Message.new_user!("What's the capitol of Norway?"))
          |> LLMChain.run()

        assert last_message.content =~ "Oslo"
        assert last_message.status == :complete
        assert last_message.role == :assistant

        assert_received {:streamed_fn, data}
        assert %MessageDelta{role: :assistant} = data
      end
=======
      {:ok, updated_chain} =
        LLMChain.new!(%{
          llm: %ChatAnthropic{model: @test_model, stream: true, callbacks: [handler]}
        })
        |> LLMChain.add_message(Message.new_system!("You are a helpful and concise assistant."))
        |> LLMChain.add_message(Message.new_user!("Say, 'Hi!'!"))
        |> LLMChain.add_message(Message.new_assistant!("Hi!"))
        |> LLMChain.add_message(Message.new_user!("What's the capitol of Norway?"))
        |> LLMChain.run()

      assert updated_chain.last_message.content =~ "Oslo"
      assert updated_chain.last_message.status == :complete
      assert updated_chain.last_message.role == :assistant

      assert_received {:streamed_fn, data}
      assert %MessageDelta{role: :assistant} = data
    end
>>>>>>> 29c1134e

      # Module.put_attribute(__MODULE__, :tag, {:"live_#{api}", true})
      # @tag live_call: true, live_api: api
      # test "supports starting the assistant's response message and continuing it", %{api_config: api_config} do
      #   test_pid = self()

      #   handler = %{
      #     on_llm_new_delta: fn _model, delta ->
      #       # IO.inspect(data, label: "DATA")
      #       send(test_pid, {:streamed_fn, data})
      #     end
      #   }

      #   {:ok, result_chain, last_message} =
      #     LLMChain.new!(%{llm: ChatAnthropic.new!(%{model: @test_model, stream: true, callbacks: [handler]}) |> Map.merge(api_config)})
      #     |> LLMChain.add_message(Message.new_system!("You are a helpful and concise assistant."))
      #     |> LLMChain.add_message(
      #       Message.new_user!(
      #         "What's the capitol of Norway? Please respond with the answer <answer>{{ANSWER}}</answer>."
      #       )
      #     )
      #     |> LLMChain.add_message(Message.new_assistant!("<answer>"))
      #     |> LLMChain.run()

      #   assert last_message.content =~ "Oslo"
      #   assert last_message.status == :complete
      #   assert last_message.role == :assistant

      #   # TODO: MERGE A CONTINUED Assistant message with the one we provided.

      #   IO.inspect(result_chain, label: "FINAL CHAIN")
      #   IO.inspect(last_message)

      #   assert_received {:streamed_fn, data}
      #   assert %MessageDelta{role: :assistant} = data

      #   assert false
      # end
    end
  end

  describe "serialize_config/2" do
    test "does not include the API key or callbacks" do
      model = ChatAnthropic.new!(%{model: "claude-3-haiku-20240307"})
      result = ChatAnthropic.serialize_config(model)
      assert result["version"] == 1
      refute Map.has_key?(result, "api_key")
      refute Map.has_key?(result, "callbacks")
    end

    test "creates expected map" do
      model =
        ChatAnthropic.new!(%{
          model: "claude-3-haiku-20240307",
          temperature: 0,
          max_tokens: 1234
        })

      result = ChatAnthropic.serialize_config(model)

      assert result == %{
               "endpoint" => "https://api.anthropic.com/v1/messages",
               "model" => "claude-3-haiku-20240307",
               "max_tokens" => 1234,
               "receive_timeout" => 60000,
               "stream" => false,
               "temperature" => 0.0,
               "api_version" => "2023-06-01",
               "top_k" => nil,
               "top_p" => nil,
               "module" => "Elixir.LangChain.ChatModels.ChatAnthropic",
               "version" => 1
             }
    end
  end
end<|MERGE_RESOLUTION|>--- conflicted
+++ resolved
@@ -1305,11 +1305,9 @@
       #   ],
       # }
     end
-<<<<<<< HEAD
-=======
 
     @tag live_call: true, live_anthropic: true
-    test "streams a tool call with parameters" do
+    test "#{BedrockHelpers.prefix_for(api)} streams a tool call with parameters" do
       handler = %{
         on_llm_new_delta: fn _model, delta ->
           # IO.inspect(delta, label: "DELTA")
@@ -1345,8 +1343,6 @@
       [tool_result] = updated_chain.last_message.tool_results
       assert tool_result.content == "SUCCESS"
     end
-  end
->>>>>>> 29c1134e
 
     describe "#{BedrockHelpers.prefix_for(api)} works within a chain" do
       Module.put_attribute(__MODULE__, :tag, {:"live_#{api}", true})
@@ -1360,7 +1356,6 @@
           end
         }
 
-<<<<<<< HEAD
         {:ok, chat} =
           ChatAnthropic.new(
             %{stream: true, callbacks: [handler]}
@@ -1371,16 +1366,6 @@
           LLMChain.new!(%{llm: chat})
           |> LLMChain.add_message(Message.new_user!("Say, 'Hi!'!"))
           |> LLMChain.run()
-=======
-      {:ok, updated_chain} =
-        LLMChain.new!(%{llm: %ChatAnthropic{stream: true, callbacks: [handler]}})
-        |> LLMChain.add_message(Message.new_user!("Say, 'Hi!'!"))
-        |> LLMChain.run()
-
-      assert updated_chain.last_message.content == "Hi!"
-      assert updated_chain.last_message.status == :complete
-      assert updated_chain.last_message.role == :assistant
->>>>>>> 29c1134e
 
         assert last_message.content == "Hi!"
         assert last_message.status == :complete
@@ -1441,41 +1426,9 @@
                  } = info
         end
 
-<<<<<<< HEAD
         assert_received {:fired_token_usage, usage}
         assert %TokenUsage{input: 14} = usage
       end
-=======
-      {:ok, updated_chain} =
-        LLMChain.new!(%{llm: %ChatAnthropic{stream: false, callbacks: [handler]}})
-        |> LLMChain.add_message(Message.new_user!("Say, 'Hi!'!"))
-        |> LLMChain.run()
-
-      assert updated_chain.last_message.content == "Hi!"
-      assert updated_chain.last_message.status == :complete
-      assert updated_chain.last_message.role == :assistant
-
-      assert_received {:received_msg, data}
-      assert %Message{role: :assistant} = data
-
-      assert_received {:fired_ratelimit_info, info}
-
-      assert %{
-               "anthropic-ratelimit-requests-limit" => _,
-               "anthropic-ratelimit-requests-remaining" => _,
-               "anthropic-ratelimit-requests-reset" => _,
-               "anthropic-ratelimit-tokens-limit" => _,
-               "anthropic-ratelimit-tokens-remaining" => _,
-               "anthropic-ratelimit-tokens-reset" => _,
-               #  Not always included
-               #  "retry-after" => _,
-               "request-id" => _
-             } = info
-
-      assert_received {:fired_token_usage, usage}
-      assert %TokenUsage{input: 14} = usage
-    end
->>>>>>> 29c1134e
 
       Module.put_attribute(__MODULE__, :tag, {:"live_#{api}", true})
       @tag live_call: true, live_api: api
@@ -1489,7 +1442,6 @@
           end
         }
 
-<<<<<<< HEAD
         {:ok, _result_chain, last_message} =
           LLMChain.new!(%{
             llm:
@@ -1511,65 +1463,158 @@
         assert_received {:streamed_fn, data}
         assert %MessageDelta{role: :assistant} = data
       end
-=======
-      {:ok, updated_chain} =
-        LLMChain.new!(%{
-          llm: %ChatAnthropic{model: @test_model, stream: true, callbacks: [handler]}
-        })
-        |> LLMChain.add_message(Message.new_system!("You are a helpful and concise assistant."))
-        |> LLMChain.add_message(Message.new_user!("Say, 'Hi!'!"))
-        |> LLMChain.add_message(Message.new_assistant!("Hi!"))
-        |> LLMChain.add_message(Message.new_user!("What's the capitol of Norway?"))
-        |> LLMChain.run()
-
-      assert updated_chain.last_message.content =~ "Oslo"
-      assert updated_chain.last_message.status == :complete
-      assert updated_chain.last_message.role == :assistant
-
-      assert_received {:streamed_fn, data}
-      assert %MessageDelta{role: :assistant} = data
-    end
->>>>>>> 29c1134e
-
-      # Module.put_attribute(__MODULE__, :tag, {:"live_#{api}", true})
-      # @tag live_call: true, live_api: api
-      # test "supports starting the assistant's response message and continuing it", %{api_config: api_config} do
-      #   test_pid = self()
-
-      #   handler = %{
-      #     on_llm_new_delta: fn _model, delta ->
-      #       # IO.inspect(data, label: "DATA")
-      #       send(test_pid, {:streamed_fn, data})
-      #     end
-      #   }
-
-      #   {:ok, result_chain, last_message} =
-      #     LLMChain.new!(%{llm: ChatAnthropic.new!(%{model: @test_model, stream: true, callbacks: [handler]}) |> Map.merge(api_config)})
-      #     |> LLMChain.add_message(Message.new_system!("You are a helpful and concise assistant."))
-      #     |> LLMChain.add_message(
-      #       Message.new_user!(
-      #         "What's the capitol of Norway? Please respond with the answer <answer>{{ANSWER}}</answer>."
-      #       )
-      #     )
-      #     |> LLMChain.add_message(Message.new_assistant!("<answer>"))
-      #     |> LLMChain.run()
-
-      #   assert last_message.content =~ "Oslo"
-      #   assert last_message.status == :complete
-      #   assert last_message.role == :assistant
-
-      #   # TODO: MERGE A CONTINUED Assistant message with the one we provided.
-
-      #   IO.inspect(result_chain, label: "FINAL CHAIN")
-      #   IO.inspect(last_message)
-
-      #   assert_received {:streamed_fn, data}
-      #   assert %MessageDelta{role: :assistant} = data
-
-      #   assert false
-      # end
-    end
-  end
+    end
+
+    # Module.put_attribute(__MODULE__, :tag, {:"live_#{api}", true})
+    # @tag live_call: true, live_api: api
+    # test "supports starting the assistant's response message and continuing it", %{api_config: api_config} do
+    #   test_pid = self()
+
+    #   handler = %{
+    #     on_llm_new_delta: fn _model, delta ->
+    #       # IO.inspect(data, label: "DATA")
+    #       send(test_pid, {:streamed_fn, data})
+    #     end
+    #   }
+
+    #   {:ok, result_chain, last_message} =
+    #     LLMChain.new!(%{llm: ChatAnthropic.new!(%{model: @test_model, stream: true, callbacks: [handler]}) |> Map.merge(api_config)})
+    #     |> LLMChain.add_message(Message.new_system!("You are a helpful and concise assistant."))
+    #     |> LLMChain.add_message(
+    #       Message.new_user!(
+    #         "What's the capitol of Norway? Please respond with the answer <answer>{{ANSWER}}</answer>."
+    #       )
+    #     )
+    #     |> LLMChain.add_message(Message.new_assistant!("<answer>"))
+    #     |> LLMChain.run()
+
+    #   assert last_message.content =~ "Oslo"
+    #   assert last_message.status == :complete
+    #   assert last_message.role == :assistant
+
+    #   # TODO: MERGE A CONTINUED Assistant message with the one we provided.
+
+    #   IO.inspect(result_chain, label: "FINAL CHAIN")
+    #   IO.inspect(last_message)
+
+    #   assert_received {:streamed_fn, data}
+    #   assert %MessageDelta{role: :assistant} = data
+
+    #   assert false
+    # end
+  end
+
+  @tag live_call: true, live_anthropic: true
+  test "works with NON streaming response and fires ratelimit callback and token usage" do
+    test_pid = self()
+
+    handler = %{
+      on_llm_new_message: fn _model, message ->
+        send(test_pid, {:received_msg, message})
+      end,
+      on_llm_ratelimit_info: fn _model, headers ->
+        send(test_pid, {:fired_ratelimit_info, headers})
+      end,
+      on_llm_token_usage: fn _model, usage ->
+        send(self(), {:fired_token_usage, usage})
+      end
+    }
+
+    {:ok, updated_chain} =
+      LLMChain.new!(%{llm: %ChatAnthropic{stream: false, callbacks: [handler]}})
+      |> LLMChain.add_message(Message.new_user!("Say, 'Hi!'!"))
+      |> LLMChain.run()
+
+    assert updated_chain.last_message.content == "Hi!"
+    assert updated_chain.last_message.status == :complete
+    assert updated_chain.last_message.role == :assistant
+
+    assert_received {:received_msg, data}
+    assert %Message{role: :assistant} = data
+
+    assert_received {:fired_ratelimit_info, info}
+
+    assert %{
+             "anthropic-ratelimit-requests-limit" => _,
+             "anthropic-ratelimit-requests-remaining" => _,
+             "anthropic-ratelimit-requests-reset" => _,
+             "anthropic-ratelimit-tokens-limit" => _,
+             "anthropic-ratelimit-tokens-remaining" => _,
+             "anthropic-ratelimit-tokens-reset" => _,
+             #  Not always included
+             #  "retry-after" => _,
+             "request-id" => _
+           } = info
+
+    assert_received {:fired_token_usage, usage}
+    assert %TokenUsage{input: 14} = usage
+  end
+
+  @tag live_call: true, live_anthropic: true
+  test "supports continuing a conversation with streaming" do
+    test_pid = self()
+
+    handler = %{
+      on_llm_new_delta: fn _model, delta ->
+        # IO.inspect(data, label: "DATA")
+        send(test_pid, {:streamed_fn, delta})
+      end
+    }
+
+    {:ok, updated_chain} =
+      LLMChain.new!(%{
+        llm: %ChatAnthropic{model: @test_model, stream: true, callbacks: [handler]}
+      })
+      |> LLMChain.add_message(Message.new_system!("You are a helpful and concise assistant."))
+      |> LLMChain.add_message(Message.new_user!("Say, 'Hi!'!"))
+      |> LLMChain.add_message(Message.new_assistant!("Hi!"))
+      |> LLMChain.add_message(Message.new_user!("What's the capitol of Norway?"))
+      |> LLMChain.run()
+
+    assert updated_chain.last_message.content =~ "Oslo"
+    assert updated_chain.last_message.status == :complete
+    assert updated_chain.last_message.role == :assistant
+
+    assert_received {:streamed_fn, data}
+    assert %MessageDelta{role: :assistant} = data
+  end
+
+  # @tag live_call: true, live_anthropic: true
+  # test "supports starting the assistant's response message and continuing it" do
+  #   test_pid = self()
+
+  #   handler = %{
+  #     on_llm_new_delta: fn _model, delta ->
+  #       # IO.inspect(data, label: "DATA")
+  #       send(test_pid, {:streamed_fn, data})
+  #     end
+  #   }
+
+  #   {:ok, result_chain, last_message} =
+  #     LLMChain.new!(%{llm: %ChatAnthropic{model: @test_model, stream: true, callbacks: [handler]}})
+  #     |> LLMChain.add_message(Message.new_system!("You are a helpful and concise assistant."))
+  #     |> LLMChain.add_message(
+  #       Message.new_user!(
+  #         "What's the capitol of Norway? Please respond with the answer <answer>{{ANSWER}}</answer>."
+  #       )
+  #     )
+  #     |> LLMChain.add_message(Message.new_assistant!("<answer>"))
+  #     |> LLMChain.run()
+
+  #   assert last_message.content =~ "Oslo"
+  #   assert last_message.status == :complete
+  #   assert last_message.role == :assistant
+
+  #   # TODO: MERGE A CONTINUED Assistant message with the one we provided.
+
+  #   IO.inspect(result_chain, label: "FINAL CHAIN")
+  #   IO.inspect(last_message)
+
+  #   assert_received {:streamed_fn, data}
+  #   assert %MessageDelta{role: :assistant} = data
+
+  #   assert false
+  # end
 
   describe "serialize_config/2" do
     test "does not include the API key or callbacks" do
