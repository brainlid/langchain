--- conflicted
+++ resolved
@@ -223,163 +223,6 @@
   end
 
   describe "for_api/1" do
-<<<<<<< HEAD
-=======
-    test "turns a text ContentPart into the expected JSON format" do
-      expected = %{"type" => "text", "text" => "Tell me about this image:"}
-
-      result =
-        ChatOpenAI.for_api(ChatOpenAI.new!(), ContentPart.text!("Tell me about this image:"))
-
-      assert result == expected
-    end
-
-    test "turns an image ContentPart into the expected JSON format" do
-      expected = %{"type" => "image_url", "image_url" => %{"url" => "image_base64_data"}}
-      result = ChatOpenAI.for_api(ChatOpenAI.new!(), ContentPart.image!("image_base64_data"))
-      assert result == expected
-    end
-
-    test "turns an image ContentPart into the expected JSON format with detail option" do
-      expected = %{
-        "type" => "image_url",
-        "image_url" => %{"url" => "image_base64_data", "detail" => "low"}
-      }
-
-      result =
-        ChatOpenAI.for_api(
-          ChatOpenAI.new!(),
-          ContentPart.image!("image_base64_data", detail: "low")
-        )
-
-      assert result == expected
-    end
-
-    test "turns ContentPart's media type the expected JSON values" do
-      expected = "data:image/jpg;base64,image_base64_data"
-
-      result =
-        ChatOpenAI.for_api(
-          ChatOpenAI.new!(),
-          ContentPart.image!("image_base64_data", media: :jpg)
-        )
-
-      assert %{"image_url" => %{"url" => ^expected}} = result
-
-      expected = "data:image/jpg;base64,image_base64_data"
-
-      result =
-        ChatOpenAI.for_api(
-          ChatOpenAI.new!(),
-          ContentPart.image!("image_base64_data", media: :jpeg)
-        )
-
-      assert %{"image_url" => %{"url" => ^expected}} = result
-
-      expected = "data:image/gif;base64,image_base64_data"
-
-      result =
-        ChatOpenAI.for_api(
-          ChatOpenAI.new!(),
-          ContentPart.image!("image_base64_data", media: :gif)
-        )
-
-      assert %{"image_url" => %{"url" => ^expected}} = result
-
-      expected = "data:image/webp;base64,image_base64_data"
-
-      result =
-        ChatOpenAI.for_api(
-          ChatOpenAI.new!(),
-          ContentPart.image!("image_base64_data", media: :webp)
-        )
-
-      assert %{"image_url" => %{"url" => ^expected}} = result
-
-      expected = "data:image/png;base64,image_base64_data"
-
-      result =
-        ChatOpenAI.for_api(
-          ChatOpenAI.new!(),
-          ContentPart.image!("image_base64_data", media: :png)
-        )
-
-      assert %{"image_url" => %{"url" => ^expected}} = result
-
-      # an string value is passed through
-      expected = "data:file/pdf;base64,image_base64_data"
-
-      result =
-        ChatOpenAI.for_api(
-          ChatOpenAI.new!(),
-          ContentPart.image!("image_base64_data", media: "file/pdf")
-        )
-
-      assert %{"image_url" => %{"url" => ^expected}} = result
-    end
-
-    test "turns an image_url ContentPart into the expected JSON format" do
-      expected = %{"type" => "image_url", "image_url" => %{"url" => "url-to-image"}}
-      result = ChatOpenAI.for_api(ChatOpenAI.new!(), ContentPart.image_url!("url-to-image"))
-      assert result == expected
-    end
-
-    test "turns an image_url ContentPart into the expected JSON format with detail option" do
-      expected = %{
-        "type" => "image_url",
-        "image_url" => %{"url" => "url-to-image", "detail" => "low"}
-      }
-
-      result =
-        ChatOpenAI.for_api(
-          ChatOpenAI.new!(),
-          ContentPart.image_url!("url-to-image", detail: "low")
-        )
-
-      assert result == expected
-    end
-
-    test "turns a base64 file ContentPart into the expected JSON format" do
-      file_base64_data = "some_file_base64_data"
-      filename = "my_file.pdf"
-
-      expected = %{
-        "type" => "file",
-        "file" => %{
-          "filename" => filename,
-          "file_data" => "data:application/pdf;base64," <> file_base64_data
-        }
-      }
-
-      result =
-        ChatOpenAI.for_api(
-          ChatOpenAI.new!(),
-          ContentPart.file!(file_base64_data, media: :pdf, type: :base64, filename: filename)
-        )
-
-      assert result == expected
-    end
-
-    test "turns a file_id file ContentPart into the expected JSON format" do
-      file_id = "file-1234"
-
-      expected = %{
-        "type" => "file",
-        "file" => %{
-          "file_id" => file_id
-        }
-      }
-
-      result =
-        ChatOpenAI.for_api(
-          ChatOpenAI.new!(),
-          ContentPart.file!(file_id, media: :pdf, type: :file_id)
-        )
-
-      assert result == expected
-    end
-
->>>>>>> 0e39f549
     test "turns a tool_call into expected JSON format" do
       tool_call =
         ToolCall.new!(%{call_id: "call_abc123", name: "hello_world", arguments: "{}"})
@@ -846,7 +689,7 @@
       assert result == expected
     end
 
-    test "turns a file ContentPart into the expected JSON format" do
+    test "turns a base64 file ContentPart into the expected JSON format" do
       file_base64_data = "some_file_base64_data"
       filename = "my_file.pdf"
 
@@ -859,9 +702,28 @@
       }
 
       result =
-        ChatOpenAI.content_part_for_api(
+        ChatOpenAI.for_api(
           ChatOpenAI.new!(),
-          ContentPart.file!(file_base64_data, media: :pdf, filename: filename)
+          ContentPart.file!(file_base64_data, media: :pdf, type: :base64, filename: filename)
+        )
+
+      assert result == expected
+    end
+
+    test "turns a file_id file ContentPart into the expected JSON format" do
+      file_id = "file-1234"
+
+      expected = %{
+        "type" => "file",
+        "file" => %{
+          "file_id" => file_id
+        }
+      }
+
+      result =
+        ChatOpenAI.for_api(
+          ChatOpenAI.new!(),
+          ContentPart.file!(file_id, media: :pdf, type: :file_id)
         )
 
       assert result == expected
