--- conflicted
+++ resolved
@@ -288,11 +288,8 @@
 mix test --include live_ollama_ai
 mix test --include live_anthropic
 mix test --include live_mistral_ai
-<<<<<<< HEAD
 mix test --include live_grok
-=======
 mix test --include live_vertex_ai
->>>>>>> 0acc8253
 mix test test/tools/calculator_test.exs --include live_call
 ```
 
