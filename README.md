[![Elixir CI](https://github.com/brainlid/langchain/actions/workflows/elixir.yml/badge.svg)](https://github.com/brainlid/langchain/actions/workflows/elixir.yml)
[![Module Version](https://img.shields.io/hexpm/v/langchain.svg)](https://hex.pm/packages/langchain)
[![Hex Docs](https://img.shields.io/badge/hex-docs-lightgreen.svg)](https://hexdocs.pm/langchain)

# ![Logo with chat chain links](https://github.com/brainlid/langchain/blob/main/images/elixir-langchain-link-logo_32px.png?raw=true) Elixir LangChain

Elixir LangChain enables Elixir applications to integrate AI services and self-hosted models into an application.

Currently supported AI services:

- OpenAI ChatGPT
- OpenAI DALL-e 2 - image generation
- Anthropic Claude
- Google Gemini
- Google Vertex AI (Google's enterprise offering)
- Ollama
- Mistral
- Bumblebee self-hosted models - including Llama, Mistral and Zephyr
- [LMStudio](https://lmstudio.ai/docs/api/endpoints/openai) via their OpenAI compatibility API
- Perplexity

**LangChain** is short for Language Chain. An LLM, or Large Language Model, is the "Language" part. This library makes it easier for Elixir applications to "chain" or connect different processes, integrations, libraries, services, or functionality together with an LLM.

**LangChain** is a framework for developing applications powered by language models. It enables applications that are:

- **Data-aware:** connect a language model to other sources of data
- **Agentic:** allow a language model to interact with its environment

The main value props of LangChain are:

1. **Components:** abstractions for working with language models, along with a collection of implementations for each abstraction. Components are modular and easy-to-use, whether you are using the rest of the LangChain framework or not
1. **Off-the-shelf chains:** a structured assembly of components for accomplishing specific higher-level tasks

Off-the-shelf chains make it easy to get started. For more complex applications and nuanced use-cases, components make it easy to customize existing chains or build new ones.

## What is this?

Large Language Models (LLMs) are emerging as a transformative technology, enabling developers to build applications that they previously could not. But using these LLMs in isolation is often not enough to create a truly powerful app - the real power comes when you can combine them with other sources of computation or knowledge.

This library is aimed at assisting in the development of those types of applications.

## Documentation

The online documentation can be [found here](https://hexdocs.pm/langchain).

## Demo

Check out the [demo project](https://github.com/brainlid/langchain_demo) that you can download and review.

## Relationship with JavaScript and Python LangChain

This library is written in [Elixir](https://elixir-lang.org/) and intended to be used with Elixir applications. The original libraries are [LangChain JS/TS](https://js.langchain.com/) and [LangChain Python](https://python.langchain.com/).

The JavaScript and Python projects aim to integrate with each other as seamlessly as possible. The intended integration is so strong that that all objects (prompts, LLMs, chains, etc) are designed in a way where they can be serialized and shared between the two languages.

This Elixir version does not aim for parity with the JavaScript and Python libraries. Why not?

- JavaScript and Python are both Object Oriented languages. Elixir is Functional. We're not going to force a design that doesn't apply.
- The JS and Python versions started before conversational LLMs were standard. They put a lot of effort into preserving history (like a conversation) when the LLM didn't support it. We're not doing that here.

This library was heavily inspired by, and based on, the way the JavaScript library actually worked and interacted with an LLM.

## Installation

The package can be installed by adding `langchain` to your list of dependencies
in `mix.exs`:

```elixir
def deps do
  [
<<<<<<< HEAD
    {:langchain, "0.3.0"}
=======
    {:langchain, "0.3.3"}
>>>>>>> 0e39f549
  ]
end
```

The Release Candidate includes many additional features and some breaking changes.

```elixir
def deps do
  [
    {:langchain, "0.4.0-rc.0"}
  ]
end
```

## Configuration

Currently, the library is written to use the `Req` library for making API calls.

You can configure an _organization ID_, and _API key_ for OpenAI's API, but this library also works with [other compatible APIs](#alternative-openai-compatible-apis) as well as other services and even [local models running on Bumblebee](#bumblebee-chat-support).

`config/runtime.exs`:

```elixir
config :langchain, openai_key: System.fetch_env!("OPENAI_API_KEY")
config :langchain, openai_org_id: System.fetch_env!("OPENAI_ORG_ID")
# OR
config :langchain, openai_key: "YOUR SECRET KEY"
config :langchain, openai_org_id: "YOUR_OPENAI_ORG_ID"

config :langchain, :anthropic_key, System.fetch_env!("ANTHROPIC_API_KEY")
```

It's possible to use a function or a tuple to resolve the secret:

```elixir
config :langchain, openai_key: {MyApp.Secrets, :openai_api_key, []}
config :langchain, openai_org_id: {MyApp.Secrets, :openai_org_id, []}
# OR
config :langchain, openai_key: fn -> System.fetch_env!("OPENAI_API_KEY") end
config :langchain, openai_org_id: fn -> System.fetch_env!("OPENAI_ORG_ID") end
```

The API keys should be treated as secrets and not checked into your repository.

For [fly.io](https://fly.io), adding the secrets looks like this:

```
fly secrets set OPENAI_API_KEY=MyOpenAIApiKey
fly secrets set ANTHROPIC_API_KEY=MyAnthropicApiKey
```

A list of models to use:

- [Anthropic Claude models](https://docs.anthropic.com/en/docs/about-claude/models)
- [Anthropic models on AWS Bedrock](https://docs.anthropic.com/en/api/claude-on-amazon-bedrock#accessing-bedrock)
- [OpenAI models](https://platform.openai.com/docs/models)
- [OpenAI models on Azure](https://learn.microsoft.com/en-us/azure/ai-services/openai/concepts/models)
- [Gemini AI models](https://ai.google.dev/gemini-api/docs/models/gemini)

## Prompt caching

ChatGPT and Claude both offer prefix-based prompt caching, which can offer cost and performance benefits for longer prompts. Gemini offers context caching, which is similar.

- [ChatGPT's prompt caching](https://openai.com/index/api-prompt-caching/) is automatic for prompts longer than 1024 tokens, caching the longest common prefix.
- [Claude's prompt caching](https://docs.anthropic.com/en/docs/build-with-claude/prompt-caching) is not automatic. It's prefixing processes tools, system, and then messages, in that order, up to and including the block designated with {"cache_control": {"type": "ephemeral"}} . See LangChain.ChatModels.ChatAnthropicTest and for an example.
- [Gemini's context caching]((https://ai.google.dev/gemini-api/docs/caching?lang=python)) requires a separate call which is not supported by Langchain.

## Usage

The central module in this library is `LangChain.Chains.LLMChain`. Most other pieces are either inputs to this, or structures used by it. For understanding how to use the library, start there.

### Exposing a custom Elixir function to ChatGPT

A really powerful feature of LangChain is making it easy to integrate an LLM into your application and expose features, data, and functionality _from_ your application to the LLM.

<img src="https://github.com/brainlid/langchain/blob/main/images/langchain_functions_overview_sm_v1.png?raw=true" style="text-align: center;" width=50% height=50% alt="Diagram showing LLM integration to application logic and data through a LangChain.Function">

A `LangChain.Function` bridges the gap between the LLM and our application code. We choose what to expose and using `context`, we can ensure any actions are limited to what the user has permission to do and access.

For an interactive example, refer to the project [Livebook notebook "LangChain: Executing Custom Elixir Functions"](notebooks/custom_functions.livemd).

The following is an example of a function that receives parameter arguments.

```elixir
alias LangChain.Function
alias LangChain.Message
alias LangChain.Chains.LLMChain
alias LangChain.ChatModels.ChatOpenAI
alias LangChain.Utils.ChainResult

# map of data we want to be passed as `context` to the function when
# executed.
custom_context = %{
  "user_id" => 123,
  "hairbrush" => "drawer",
  "dog" => "backyard",
  "sandwich" => "kitchen"
}

# a custom Elixir function made available to the LLM
custom_fn =
  Function.new!(%{
    name: "custom",
    description: "Returns the location of the requested element or item.",
    parameters_schema: %{
      type: "object",
      properties: %{
        thing: %{
          type: "string",
          description: "The thing whose location is being requested."
        }
      },
      required: ["thing"]
    },
    function: fn %{"thing" => thing} = _arguments, context ->
      # our context is a pretend item/location location map
      {:ok, context[thing]}
    end
  })

# create and run the chain
{:ok, updated_chain} =
  LLMChain.new!(%{
    llm: ChatOpenAI.new!(),
    custom_context: custom_context,
    verbose: true
  })
  |> LLMChain.add_tools(custom_fn)
  |> LLMChain.add_message(Message.new_user!("Where is the hairbrush located?"))
  |> LLMChain.run(mode: :while_needs_response)

# print the LLM's answer
IO.puts(ChainResult.to_string!(updated_chain))
# => "The hairbrush is located in the drawer."
```

### Alternative OpenAI compatible APIs

There are several services or self-hosted applications that provide an OpenAI compatible API for ChatGPT-like behavior. To use a service like that, the `endpoint` of the `ChatOpenAI` struct can be pointed to an API compatible `endpoint` for chats.

For example, if a locally running service provided that feature, the following code could connect to the service:

```elixir
{:ok, updated_chain} =
  LLMChain.new!(%{
    llm: ChatOpenAI.new!(%{endpoint: "http://localhost:1234/v1/chat/completions"}),
  })
  |> LLMChain.add_message(Message.new_user!("Hello!"))
  |> LLMChain.run()
```

### Bumblebee Chat Support

Bumblebee hosted chat models are supported. There is built-in support for Llama 2, Mistral, and Zephyr models.

Currently, function calling is only supported for llama 3.1 Json Tool calling for Llama 2, Mistral, and Zephyr is NOT supported.
There is an example notebook in the notebook folder.

    ChatBumblebee.new!(%{
      serving: @serving_name,
      template_format: @template_format,
      receive_timeout: @receive_timeout,
      stream: true
    })

The `serving` is the module name of the `Nx.Serving` that is hosting the model.

See the [`LangChain.ChatModels.ChatBumblebee` documentation](https://hexdocs.pm/langchain/LangChain.ChatModels.ChatBumblebee.html) for more details.

## Testing

Before you can run the tests, make sure you have the environment variables set.

You can do this by running:

```
source .envrc_template
```

Or you can copy it to `.envrc` and populate it with your private API values.

To run all the tests including the ones that perform live calls against the OpenAI API, use the following command:

```
mix test --include live_call
mix test --include live_open_ai
mix test --include live_ollama_ai
mix test --include live_anthropic
mix test --include live_mistral_ai
mix test test/tools/calculator_test.exs --include live_call
```

NOTE: This will use the configured API credentials which creates billable events.

Otherwise, running the following will only run local tests making no external API calls:

```
mix test
```

Executing a specific test, whether it is a `live_call` or not, will execute it creating a potentially billable event.

When doing local development on the `LangChain` library itself, rename the `.envrc_template` to `.envrc` and populate it with your private API values. This is only used when running live test when explicitly requested.

Use a tool like [Direnv](https://direnv.net/) or [Dotenv](https://github.com/motdotla/dotenv) to load the API values into the ENV when using the library locally.<|MERGE_RESOLUTION|>--- conflicted
+++ resolved
@@ -68,11 +68,7 @@
 ```elixir
 def deps do
   [
-<<<<<<< HEAD
-    {:langchain, "0.3.0"}
-=======
     {:langchain, "0.3.3"}
->>>>>>> 0e39f549
   ]
 end
 ```
