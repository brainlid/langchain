# Changelog

<<<<<<< HEAD
## v0.4.0-rc.0



=======
## v0.3.3 (2025-03-17)

This is a milestone release before staring v0.4.0 which introduces breaking changes, but importantly adds support for "thinking" models.

### Added
- Added telemetry support https://github.com/brainlid/langchain/pull/284
- Added `LLMChain.run_until_tool_used/3` function https://github.com/brainlid/langchain/pull/292
- Support for file uploads with file_id in ChatOpenAI https://github.com/brainlid/langchain/pull/283
- Support for json_response in ChatGoogleAI https://github.com/brainlid/langchain/pull/277
- Support for streaming responses from Mistral https://github.com/brainlid/langchain/pull/287
- Support for file URLs in Google AI https://github.com/brainlid/langchain/pull/286
- Support for PDF content with OpenAI model https://github.com/brainlid/langchain/pull/275
- Support for caching tool results in Anthropic calls https://github.com/brainlid/langchain/pull/269
- Support for choosing Anthropic beta headers https://github.com/brainlid/langchain/pull/273

### Changed
- Fixed options being passed to the Ollama chat API https://github.com/brainlid/langchain/pull/179
- Fixed media URIs for Google Vertex https://github.com/brainlid/langchain/pull/242
- Fixed OpenAI verbose_api https://github.com/brainlid/langchain/pull/274
- Improved documentation for callbacks and content parts
- Upgraded gettext and migrated https://github.com/brainlid/langchain/pull/271

### Fixed
- Added validation to check if requested tool_name exists in chain
- Fixed various documentation issues and typos
- Fixed callback links in documentation
>>>>>>> 0e39f549

## v0.3.2 (2025-03-17)

### Added
- Support for Perplexity AI https://github.com/brainlid/langchain/pull/261
- Enable tool support for ollama (if the model supports it and only when not streaming) https://github.com/brainlid/langchain/pull/164
- Added `on_message_processed` callback when tool response is created: When a Tool response message is created, it already fired an on_tool_response_created, but it now also fires the more general on_message_processed, because a tool result can certainly be considered being processed. https://github.com/brainlid/langchain/pull/248
- Added Tool Calls and TokenUsage for Mistral.ai https://github.com/brainlid/langchain/pull/253
- Added `LangChain.TextSplitter` with character and recursive character splitting support https://github.com/brainlid/langchain/pull/256
- Add native tool functionality (e.g. `google_search` for Gemini) https://github.com/brainlid/langchain/pull/250

### Changes
- Improved System instruction support for Vertex AI https://github.com/brainlid/langchain/pull/260
- Redact api-key from models when logged https://github.com/brainlid/langchain/pull/266

## v0.3.1 (2025-02-05)

### Added
- Include stacktrace context in messages for caught exceptions from LLM functions & function callbacks. (#241)

### Changes
- Support LMStudio when using ChatOpenAI (#243)
- Fix issue with OpenAI converting an assistant message to JSON when the AI is talking while making tool calls in the same message (#245)

## v0.3.0 (2025-01-22)

No more breaking changes.

### Upgrading from v0.2.0 - v0.3.0

There were several breaking changes made in the different Release Candidates. All changes were kept. Refer to the CHANGELOG documentation for rc.0, rc.1 and rc.2 for specific examples and coverage on needed code updates.

### Added
- LLAMA 3.1 JSON tool call support with Bumblebee (#198)
- Raw field to TokenUsage (#236) - this returns the raw LLM token usage information, giving access to LLM-specific data.
- Prompt caching support for Claude (#226)
- Support for Ollama keep_alive API parameter (#237)
- Support for o1 OpenAI model (#234)
- Bumblebee Phi-4 support (#233)

### Changed
- Apply chat template from callback (#231)

## v0.3.0-rc.2 (2025-01-08)

### Breaking Changes

How LLM callbacks are registered has changed. The callback function's arguments have also changed.

Specifically, this refers to the callbacks:

- `on_llm_new_delta`
- `on_llm_new_message`
- `on_llm_ratelimit_info`
- `on_llm_token_usage`

The callbacks are still supported, but _how_ they are registered and the arguments passed to the linked functions has changed.

Previously, an LLM callback's first argument was the chat model, it is now the LLMChain that is running it.

A ChatModel still has the `callbacks` struct attribute, but it should be considered private.

#### Why the change
Having some callback functions registered on the chat model and some registered on the chain was confusing. What goes where? Why the difference?

This change moves them all to the same place, removing a source of confusion.

The primary reason for the change is that important information about the **context** of the callback event was not available to the callback function. Information stored in the chain's `custom_context` can be valuable and important, like a user's account ID, but it was not easily accessible in a callback like `on_llm_token_usage` where we might want to record the user's token usage linked to their account.

This important change passes the entire `LLMChain` through to the callback function, giving the function access to the `custom_context`. This makes the LLM (aka chat model) callback functions expect the same arguments as the other chain focused callback functions.

This both unifies how the callbacks operate and what data they have available, and it groups them all together.

#### Adapting to the change
A before example:

```elixir
llm_events = %{
  # 1st argument was the chat model
  on_llm_new_delta: fn _chat_model, %MessageDelta{} = delta ->
    # ...
  end,
  on_llm_token_usage: fn _chat_model, usage_data ->
    # ...
  end
}

chain_events = %{
  on_message_processed: fn _chain, tool_msg ->
    # ...
  end
}

# LLM callback events were registered on the chat model
chat_model = ChatOpenAI.new!(%{stream: true, callbacks: [llm_events]})

{:ok, updated_chain} =
  %{
    llm: chat_model,
    custom_context: %{user_id: 123}
  }
  |> LLMChain.new!()
  |> LLMChain.add_message(Message.new_system!())
  |> LLMChain.add_message(Message.new_user!("Say hello!"))
  # Chain callback events were registered on the chain
  |> LLMChain.add_callback(chain_events)
  |> LLMChain.run()
```

This is updated to: (comments highlight changes)

```elixir
# Events are all combined together
events = %{
  # 1st argument is now the LLMChain
  on_llm_new_delta: fn _chain, %MessageDelta{} = delta ->
    # ...
  end,
  on_llm_token_usage: fn %LLMChain{} = chain, usage_data ->
    # ... `chain.custom_context` is available
  end,
  on_message_processed: fn _chain, tool_msg ->
    # ...
  end
}

# callbacks removed from Chat Model setup
chat_model = ChatOpenAI.new!(%{stream: true})

{:ok, updated_chain} =
  %{
    llm: chat_model,
    custom_context: %{user_id: 123}
  }
  |> LLMChain.new!()
  |> LLMChain.add_message(Message.new_system!())
  |> LLMChain.add_message(Message.new_user!("Say hello!"))
  # All events are registered through `add_callback`
  |> LLMChain.add_callback(events)
  |> LLMChain.run()
```

If you still need access to the LLM in the callback functions, it's available in `chain.llm`.

The change is a breaking change, but should be fairly easy to update.

This consolidates how callback events work and them more powerful by exposing important information to the callback functions.

If you were using the `LLMChain.add_llm_callback/2`, the change is even easier:

From:
```elixir
  %{
    llm: chat_model,
    custom_context: %{user_id: 123}
  }
  |> LLMChain.new!()
  # ...
  # LLM callback events could be added later this way
  |> LLMChain.add_llm_callback(llm_events)
  |> LLMChain.run()
```

To:
```elixir
  %{
    llm: chat_model,
    custom_context: %{user_id: 123}
  }
  |> LLMChain.new!()
  # ...
  # Use the `add_callback` function instead
  |> LLMChain.add_callback(llm_events)
  |> LLMChain.run()
```

#### Details of the change
- Removal of the `LangChain.ChatModels.LLMCallbacks` module.
- The LLM-specific callbacks were migrated to `LangChain.Chains.ChainCallbacks`.
- Removal of `LangChain.Chains.LLMChain.add_llm_callback/2`
- `LangChain.ChatModels.ChatOpenAI.new/1` and `LangChain.ChatModels.ChatOpenAI.new!/1` no longer accept `:callbacks` on the chat model.
- Removal of `LangChain.ChatModels.ChatModel.add_callback/2`

### What else Changed
* add explicit message support in summarizer by @brainlid in https://github.com/brainlid/langchain/pull/220
* Change abacus to optional dep by @nallwhy in https://github.com/brainlid/langchain/pull/223
* Remove constraint of alternating user, assistant by @GenericJam in https://github.com/brainlid/langchain/pull/222
* Breaking change: consolidate LLM callback functions by @brainlid in https://github.com/brainlid/langchain/pull/228
* feat: Enable :inet6 for Req.new for Ollama by @mpope9 in https://github.com/brainlid/langchain/pull/227
* fix: enable verbose_deltas by @cristineguadelupe in https://github.com/brainlid/langchain/pull/197

### New Contributors
* @nallwhy made their first contribution in https://github.com/brainlid/langchain/pull/223
* @GenericJam made their first contribution in https://github.com/brainlid/langchain/pull/222
* @mpope9 made their first contribution in https://github.com/brainlid/langchain/pull/227

## v0.3.0-rc.1 (2024-12-15)

### Breaking Changes
- Change return of LLMChain.run/2 ([#170](https://github.com/brainlid/langchain/pull/170))
- Revamped error handling and handles Anthropic's "overload_error" - ([#194](https://github.com/brainlid/langchain/pull/194))

#### Change return of LLMChain.run/2 ([#170](https://github.com/brainlid/langchain/pull/170))

##### Why the change

Before this change, an `LLMChain`'s `run` function returned `{:ok, updated_chain, last_message}`.

When an assistant (ie LLM) issues a ToolCall and when `run` is in the mode `:until_success` or `:while_need_response`, the `LLMChain` will automatically execute the function and return the result as a new Message back to the LLM. This works great!

The problem comes when an application needs to keep track of all the messages being exchanged during a run operation. That can be done by using callbacks and sending and receiving messages, but that's far from ideal. It makes more sense to have access to that information directly after the `run` operation completes.

##### What this change does

This PR changes the returned type to `{:ok, updated_chain}`.

The `last_message` is available in `updated_chain.last_message`. This cleans up the return API.

This change also adds `%LLMChain{exchanged_messages: exchanged_messages}`,or `updated_chain.exchanged_messages` which is a list of all the messages exchanged between the application and the LLM during the execution of the `run` function.

This breaks the return contract for the `run` function.

##### How to adapt to this change

To adapt to this, if the application isn't using the `last_message` in `{:ok, updated_chain, _last_message}`, then delete the third position in the tuple. Ex: `{:ok, updated_chain}`.

Access to the `last_message` is available on the `updated_chain`.

```elixir
{:ok, updated_chain} =
  %{llm: model}
  |> LLMChain.new!()
  |> LLMChain.run()

last_message = updated_chain.last_message
```

NOTE: that the `updated_chain` now includes `updated_chain.exchanged_messages` which can also be used.

#### Revamped error handling and handles Anthropic's "overload_error" - ([#194](https://github.com/brainlid/langchain/pull/194))

**What you need to do:**
Check your application code for how it is responding to and handling error responses.

If you want to keep the same previous behavior, the following code change will do that:

```elixir
case LLMChain.run(chain) do
  {:ok, _updated_chain} ->
    :ok

  # return the error for display
  {:error, _updated_chain, %LangChainError{message: reason}} ->
    {:error, reason}
end
```

The change from:

```
{:error, _updated_chain, reason}
```

To:

```
{:error, _updated_chain, %LangChainError{message: reason}}
```

When possible, a `type` value may be set on the `LangChainError`, making it easier to handle some error types programmatically.

### Features
- Added ability to summarize LLM conversations (#216)
- Implemented initial support for fallbacks (#207)
- Added AWS Bedrock support for ChatAnthropic (#154)
- Added OpenAI's new structured output API (#180)
- Added support for examples to title chain (#191)
- Added tool_choice support for OpenAI and Anthropic (#142)
- Added support for passing safety settings to Google AI (#186)
- Added OpenAI project authentication (#166)

### Fixes
- Fixed specs and examples (#211)
- Fixed content-part encoding and decoding for Google API (#212)
- Fixed ChatOllamaAI streaming response (#162)
- Fixed streaming issue with Azure OpenAI Service (#158, #161)
- Fixed OpenAI stream decode issue (#156)
- Fixed typespec error on Message.new_user/1 (#151)
- Fixed duplicate tool call parameters (#174)

### Improvements
- Added error type support for Azure token rate limit exceeded
- Improved error handling (#194)
- Enhanced function execution failure response
- Added "processed_content" to ToolResult struct (#192)
- Implemented support for strict mode for tools (#173)
- Updated documentation for ChatOpenAI use on Azure
- Updated config documentation for API keys
- Updated README examples

### Azure & Google AI Updates
- Added Azure test for ChatOpenAI usage
- Added support for system instructions for Google AI (#182)
- Handle functions with no parameters for Google AI (#183)
- Handle missing token usage fields for Google AI (#184)
- Handle empty text parts from GoogleAI responses (#181)
- Handle all possible finishReasons for ChatGoogleAI (#188)

### Documentation
- Added LLM Model documentation for tool_choice
- Updated documentation using new functions
- Added custom functions notebook
- Improved documentation formatting (#145)
- Added links to models in the config section
- Updated getting started doc for callbacks

## v0.3.0-rc.0 (2024-06-05)

**Added:**

* `LangChain.ChatModels.ChatGoogleAI` which differed too significantly from `LangChain.ChatModels.ChatGoogleAI`.  What's up with that? I'm looking at you Google! 👀
  * Thanks for the [contribution](https://github.com/brainlid/langchain/pull/124) Raul Chedrese!
* New callback mechanism was introduced to ChatModels and LLMChain. It was inspired by the approach used in the TS/JS LangChain library.
* Ability to provide plug-like middleware functions for pre-processing an assistant response message. Most helpful when coupled with a new run mode called `:until_success`. The first built-in one is `LangChain.MessageProcessors.JsonProcessor`.
* LLMChain has an internally managed `current_failure_count` and a publicly managed `max_retry_count`.
* New run mode `:until_success` uses failure and retry counts to repeatedly run the chain when the LLMs responses fail a MessageProcessor.
* `LangChain.MessageProcessors.JsonProcessor` is capable of extracting JSON contents and converting it to an Elixir map using `Jason`. Parsing errors are returned to the LLM for it to try again.
* The attribute `processed_content` was added to a `LangChain.Message`. When a MessageProcessor is run on a received assistant message, the results of the processing are accumulated there. The original `content` remains unchanged for when it is sent back to the LLM and used when fixing or correcting it's generated content.
* Callback support for LLM ratelimit information returned in API response headers. These are currently implemented for Anthropic and OpenAI.
* Callback support for LLM token usage information returned when available.
* `LangChain.ChatModels.ChatModel` additions
  * Added `add_callback/2` makes it easier to add a callback to an chat model.
  * Added `serialize_config/1` to serialize an LLM chat model configuration to a map that can be restored later.
  * Added `restore_from_map/1` to restore a configured LLM chat model from a database (for example).
* `LangChain.Chain.LLMChain` additions
  * New function `add_callback/2` makes it easier to add a callback to an existing `LLMChain`.
  * New function `add_llm_callback/2` makes it easier to add a callback to a chain's LLM. This is particularly useful when an LLM model is restored from a database when loading a past conversation and wanting to preserve the original configuration.


**Changed:**

* `LLMChain.run/2` error result now includes the failed chain up to the point of failure. This is helpful for debugging.
* `ChatOpenAI` and `ChatAnthropic` both support the new callbacks.
* Many smaller changes and contributions were made. This includes updates to the README for clarity,
* `LangChain.Utils.fire_callback/3` was refactored into `LangChain.Utils.fire_streamed_callback/2` where it is only used for processing deltas and uses the new callback mechanism.
* Notebooks were moved to the separate demo project
* `LangChain.ChatModels.ChatGoogleAI`'s key `:version` was changed to `:api_version` to be more consistent with other models and allow for model serializers to use the `:version` key.

### Migrations Steps

The `LLMChain.run/2` function changed. Migrating should be easy.

**From:**

```elixir
chain
|> LLMChain.run(while_needs_response: true)
```

**Is changed to:**

```elixir
chain
|> LLMChain.run(mode: :while_needs_response)
```

This change enabled adding the new mode `:until_success`, which is mutually exclusive with `:while_needs_response`.

Additionally, the error return value was changed to include the chain itself.

**From:**

```elixir
{:error, reason} = LLMChain.run(chain)
```

**Is changed to:**

```elixir
{:error, _updated_chain, reason} = LLMChain.run(chain)
```

You can disregard the updated chain if you don't need it.

Callback events work differently now. Previously, a single `callback_fn` was executed and the developer needed to pattern match on a `%Message{}` or `%MessageDelta{}`. Callbacks work differently now.

When creating an LLM chat model, we can optionally pass in a map of callbacks where the event name is linked to the function to execute.

**From:**

```elixir
live_view_pid = self()

callback_fn = fn
  %MessageDelta{} = delta ->
    send(live_view_pid, {:received_delta, delta})

  %Message{} = message ->
    send(live_view_pid, {:received_message, message})
end

{:ok, _result_chain, last_message} =
  LLMChain.new!(%{llm: %ChatAnthropic{stream: false}})
  |> LLMChain.add_message(Message.new_user!("Say, 'Hi!'!"))
  |> LLMChain.run(callback_fn: callback_fn)
```

The equivalent code would look like this:

**Is changed to:**

```elixir
live_view_pid = self()

handler = %{
  on_llm_new_delta: fn _model, delta ->
    send(live_view_pid, {:received_delta, delta})
  end,
  on_llm_new_message: fn _model, message ->
    send(live_view_pid, {:received_message, message})
  end
}

{:ok, _result_chain, last_message} =
  LLMChain.new!(%{llm: %ChatAnthropic{stream: false, callbacks: [handler]}})
  |> LLMChain.add_message(Message.new_user!("Say, 'Hi!'!"))
  |> LLMChain.run()
```

The `Message` and `MessageDelta` callbacks are now set on the model. The callbacks are more granular and new callbacks are supported on the `LLMChain` as well. This more flexible configuration allows for more callbacks to be added as we move forward.

Also of note, is that the callbacks are set as a list of handler maps. This means we can assign multiple sets of callbacks for different purposes and they all get executed.

## v0.2.0 (2024-04-30)

For LLMs that support it (verified with ChatGPT and Anthropic), a user message can now contain multiple `ContentPart`s, making it "multi-modal". This means images and text can be combined into a single message allowing for interactions about the images to now be possible.

**Added:**

* `LangChain.Message.ContentPart` - used for User messages and multi-modal support. Google's AI assistant can return multiple parts as well.
* `LangChain.Message.ToolCall` - an assistant can request multiple tool calls in the same message.
* `LangChain.Message.ToolResult` - the system's answer to a `ToolCall`. It adds an is_error boolean flag. This an be helpful in the UI, but Anthropic specifically wants it.
* Add llama-3 chat template by @bowyern in https://github.com/brainlid/langchain/pull/102

**Changed:**

* The roles of `:function` and `:function_call` are removed. The equivalent of a `function_call` is expressed by an `:assistant` role making one or more `ToolCall` requests. The `:function` was the system's answer to a function call. This is now in the `:tool` role.
* Role `:tool` was added. A tool message contains one or more `ToolResult` messages.

## v0.1.10 (2024-03-07)

**Changes**

- Fix invalid default url for google ai by @pkrawat1 in https://github.com/brainlid/langchain/pull/82

## v0.1.9 (2024-02-29) - The Leap Release!

This adds support for Bumblebee as a Chat model, making it easy to have conversations with Llama 2, Mistral, and Zephyr LLMs.

See the documentation in `LangChain.ChatModels.ChatBumblebee` for getting started.

NOTE: That at this time, none of the models support the `function` ability, so that is not supported yet.

This release includes an experimental change for better support of streamed responses that are broken up over multiple messages from services like ChatGPT and others.

Other library dependencies requirements were relaxed, making it easier to support different versions of libraries like `req` and `nx`.

* Add mistral chat by @michalwarda in https://github.com/brainlid/langchain/pull/76
* handle receiving JSON data broken up over multiple messages by @brainlid in https://github.com/brainlid/langchain/pull/80
* Add initial support for Zephyr 7b Beta by @brainlid in https://github.com/brainlid/langchain/pull/41

## v0.1.8 (2024-02-16)

**Breaking change**: `RoutingChain`'s required values changed. Previously, `default_chain` was assigned an `%LLMChain{}` to return when no more specific routes matched.

This was changed to be `default_route`. It now expects a `%PromptRoute{}` to be provided.

Here's how to make the change:

      selected_route =
        RoutingChain.new(%{
          llm: ChatOpenAI.new(%{model: "gpt-3.5-turbo", stream: false}),
          input_text: user_input_text,
          routes: routes,
          default_route: PromptRoute.new!(%{name: "DEFAULT", chain: fallback_chain})
        })
        |> RoutingChain.evaluate()

The `default_chain` was changed to `default_route` and now expects a `PromptRoute` to be provided. The above example includes a sample default route that includes an optional `fallback_chain`.

Previously, the returned value from `RoutingChain.evaluate/1` was a `selected_chain`; it now returns the `selected_route`.

**Why was this changed?**

This was changed to make it easier to use a `PromptChain` when there isn't an associated `%LLMChain{}` for it. The application must just need the answer of which route was selected.

This includes the change of not requiring a `%PromptChain{}`'s `description` or `chain` field.

**Other Changes**
* Add support for Ollama open source models by @medoror in https://github.com/brainlid/langchain/pull/70
* Add clause to match call_response spec by @medoror in https://github.com/brainlid/langchain/pull/72
* Add max_tokens option for OpenAI calls by @matthusby in https://github.com/brainlid/langchain/pull/73

## v0.1.7 (2024-01-18)

- Improvements for more intelligent agents - https://github.com/brainlid/langchain/pull/61
  - adds `LangChain.Chains.RoutingChain` - first-pass LLM chain to select the best route to take given the user's initial prompt
  - adds `LangChain.Chains.TextToTitleChain` - turn the user's prompt into a title for the conversation
- Removed the need for a function to send a message to the process for how to display the function being executed
- Updated dependencies
- Add support for Google AI / Gemini Pro model by @jadengis in https://github.com/brainlid/langchain/pull/59
- Built-in automatic retries when underlying Mint connection is closed in https://github.com/brainlid/langchain/pull/68

## v0.1.6 (2023-12-12)

- Fix for correct usage of new Req retry setting. PR #57

## v0.1.5 (2023-12-11)

- Upgraded Req to v0.4.8. It contains a needed retry fix for certain situations.
- Fix OpenAI returns "Unrecognized request argument supplied: api_key" PR #54

## v0.1.4 (2023-12-11)

- Merged PR #45 - https://github.com/brainlid/langchain/pull/45
  - Added `LangChain.Utils.ChainResult` for helper functions when working with LLMChain result values.
- Merged PR #46 - https://github.com/brainlid/langchain/pull/46
  - Add possibility to use api_key per chat invocation.
- Merged PR #51 - https://github.com/brainlid/langchain/pull/51
  - Update req 0.4.7
  - Hopefully resolves issue where Finch connections would be closed and a now does a built-in retry.
- Merged PR #52 - https://github.com/brainlid/langchain/pull/52
  - Allow overriding OpenAI compatible API endpoint. Caller can pass an alternate `endpoint`.

## v0.1.3 (2023-12-01)

- Merged PR #43 - https://github.com/brainlid/langchain/pull/43
  - Add Finch retry strategy to OpenAI Chat API requests
- Merged PR #39 - https://github.com/brainlid/langchain/pull/39
  - Changed ENV key from `OPENAI_KEY` to `OPENAI_API_KEY` to be consistent with the OpenAI docs.
- Merged PR #36 - https://github.com/brainlid/langchain/pull/36
  - Support specifying the `seed` with OpenAI calls. Used in testing for more deterministic behavior.
- Merged PR #34 - https://github.com/brainlid/langchain/pull/34
  - Enable sending the `json_response` flag with OpenAI model requests.
- Created `LangChain.FunctionParam` to express JSONSchema-friendly data structures. Supports basic types, arrays, enums, objects, arrays of objects and nested objects.
  - Still allows for full control over JSONSchema by providing an override `parameters_schema` object to full self-describe it.

## v0.1.2 (2023-10-26)

- refactor(chat_open_ai): Harden `do_process_response` by @Cardosaum in https://github.com/brainlid/langchain/pull/21
  - Improve JSON error handling result from ChatGPT
- Update req to 0.4.4 by @medoror in https://github.com/brainlid/langchain/pull/25
  - Updated to Req 0.4.4


## v0.1.1 (2023-10-10)

Minor update release.

- added "update_custom_context" to LLMChain
- added support for setting the OpenAI-Organization header in requests
- fixed data extraction chain and improved the prompt
- make chatgpt response tests more robust


## v0.1.0 (2023-09-18)

Initial release when published to [hex.pm](https://hex.pm).<|MERGE_RESOLUTION|>--- conflicted
+++ resolved
@@ -1,11 +1,9 @@
 # Changelog
 
-<<<<<<< HEAD
 ## v0.4.0-rc.0
 
 
 
-=======
 ## v0.3.3 (2025-03-17)
 
 This is a milestone release before staring v0.4.0 which introduces breaking changes, but importantly adds support for "thinking" models.
@@ -32,7 +30,6 @@
 - Added validation to check if requested tool_name exists in chain
 - Fixed various documentation issues and typos
 - Fixed callback links in documentation
->>>>>>> 0e39f549
 
 ## v0.3.2 (2025-03-17)
 
