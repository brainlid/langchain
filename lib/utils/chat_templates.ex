defmodule LangChain.Utils.ChatTemplates do
  @moduledoc """
  Functions for converting messages into the various commonly used chat template
  formats.

  ## Format examples

  There are currently no industry standards around model's chat formats. For any
  given model, it's documentation and config may need to be inspected for it's
  format, and it may be something not supported at this time.

  ### `:inst`

  ```
  <s>[INST] System message. User message. [/INST]
  Assistant response
  [INST] User message. [/INST]</s>
  Assistant response
  ```

  Note: The `:inst` format has no concept of a system message. It will be
  combined with the first user message

  ### `:im_start`

  ```
  <|im_start|>user
  User message.<|im_end|>
  <|im_start|>assistant
  Assistant response.<|im_end|>
  <|im_start|>user
  User message.<|im_end|>
  <|im_start|>assistant
  ```

  Note: The `:im_start` format has no concept of a system message. It will be
  combined with the first user message.

  ### `:llama_2`

  ```
  <s>[INST] <<SYS>>
  System message.
  <</SYS>>

  User message [/INST] Assistant response </s><s>[INST] User message. [/INST]
  ```

  Note: The `:llama_2` format supports specific system messages. It is a
  variation of the `:inst` format.

  ### `:llama_3`

  ```
  <|begin_of_text|>
  <|start_header_id|>system<|end_header_id|>

  System message.<|eot_id|>
  <|start_header_id|>user<|end_header_id|>

  User message.<|eot_id|>
  <|start_header_id|>assistant<|end_header_id|>

  Assistant message.<|eot_id|>
  ```

  ### `:zephyr`

  ```
  <|system|>
  System message.</s>
  <|user|>
  User message.</s>
  <|assistant|>
  Assistant message.
  <|user|>
  User message.</s>
  ```

  Note: The `:zephyr` format supports specific system messages.


  ### `:phi_4`

  The `:phi_4` template format is also supported.

  ## Template callback

  It's possible to pass a callback as a template.
  The function receives the list of messages as first argument and `opts` as second and must return a string.
  """
  alias LangChain.LangChainError
  alias LangChain.Message

  @type template_callback :: ([Message.t()], Keyword.t() -> String.t())
  @type chat_format :: :inst | :im_start | :llama_2 | :llama_3 | :phi_4 | :zephyr | template_callback()

  # Option:
  # - `add_generation_prompt`: boolean. Defaults to False.

  # Mistral guardrailing
  # https://docs.mistral.ai/usage/guardrailing

  # https://hexdocs.pm/bumblebee/Bumblebee.Tokenizer.html#summary
  # - get tokenizer settings for `bos`, `eos`, etc

  @doc """
  Validate that the message are in a supported format. Returns the system
  message (or uses a default one).

  Returns: `{System Message, First User Message, Other Messages}`

  If there is an issue, an exception is raised. Reasons for an exception:

  - Only 1 system message is allowed and, if included, it is the first message.
  - Non-system messages must begin with a user message or assitant message.

  Recent change:
  - Alternating messages between user / assistant / user / assistant are no longer enforced as not every model has issues.
  - It is up to the programmer to enforce this if this is something they need.
  """
  @spec prep_and_validate_messages([Message.t()]) ::
          {Message.t() | nil, Message.t(), [Message.t()]} | no_return()
  def prep_and_validate_messages(messages) do
    {system, first_user, rest} =
      case messages do
        [%Message{role: :user} = first_user | rest] ->
          {nil, first_user, rest}

        [%Message{role: :system} = system, %Message{role: :user} = first_user | rest] ->
          {system, first_user, rest}

        [%Message{role: :system} = _system | _rest] ->
          raise LangChainError, "Messages must include a user prompt after a system message."

        [] ->
          raise LangChainError, "Messages are required."

        _other ->
          raise LangChainError, "Messages must start with either a system or user message."
      end

    # no additional system messages
    extra_systems_count = Enum.count(rest, &(&1.role == :system))

    if extra_systems_count > 0 do
      raise LangChainError, "Only a single system message is expected and it must be first"
    end

    # must alternate user, assistant, user, etc. Put the first user message back
    # on the list for checking it.
    [first_user | rest]
    |> Enum.each(fn
      %Message{role: :user} ->
        :ok

<<<<<<< HEAD
      {%Message{role: :tool}, index} when is_even(index) ->
        :ok

      {%Message{role: :assistant}, index} when is_odd(index) ->
=======
      %Message{role: :assistant} ->
>>>>>>> 45708db3
        :ok

      _other ->
        raise LangChainError,
              "Conversation roles must be either user or assistant."
    end)

    # return 3 element tuple of critical message pieces
    {system, first_user, rest}
  end

  @doc """
  Transform a list of messages into a text prompt in the desired format for the
  LLM.

  ## Options

  - `:add_generation_prompt` - Boolean. Defaults to `true` when the last message
    is a user prompt. Depending on the format, when a user message is the last
    message, then the text prompt should begin the portion for the assistant to
    trigger the assistant's text generation.

  """
  @spec apply_chat_template!([Message.t()], chat_format, opts :: Keyword.t()) ::
          String.t() | no_return()
  def apply_chat_template!(messages, chat_format, opts \\ [])

  def apply_chat_template!(messages, :inst, _opts) do
    # https://huggingface.co/docs/transformers/main/en/chat_templating the
    # `:inst` format does not "add_generation_prompt"
    #
    # {{ bos_token }}
    # {% for message in messages %}
    #   {% if (message['role'] == 'user') != (loop.index0 % 2 == 0) %}
    #     {{ raise_exception('Conversation roles must alternate user/assistant/user/assistant/...') }}
    #   {% endif %}
    #   {% if message['role'] == 'user' %}
    #     {{ '[INST] ' + message['content'] + ' [/INST]' }}
    #   {% elif message['role'] == 'assistant' %}
    #     {{ message['content'] + eos_token + ' ' }}
    #   {% else %}
    #     {{ raise_exception('Only user and assistant roles are supported!') }}
    #   {% endif %}
    # {% endfor %}
    #
    # https://docs.mistral.ai/usage/guardrailing - an example of embedding the
    # system prompt at the start. <s>[INST] System Prompt + Instruction [/INST]
    # Model answer</s>[INST] Follow-up instruction [/INST]
    {system, first_user, rest} = prep_and_validate_messages(messages)

    # intentionally as a single line for explicit control of newlines and spaces.
    text =
      "<s>[INST] <%= if @system do %><%= @system.content %> <% end %><%= @first_user.content %> [/INST]<%= for m <- @rest do %><%= if m.role == :user do %>[INST] <%= m.content %> [/INST]<% else %><%= m.content %></s> <% end %><% end %>"

    EEx.eval_string(text, assigns: [system: system, first_user: first_user, rest: rest])
  end

  # Does Zephyr formatted text
  def apply_chat_template!(messages, :zephyr, opts) do
    # https://huggingface.co/HuggingFaceH4/zephyr-7b-alpha/blob/main/tokenizer_config.json#L34
    # {% for message in messages %}\n
    #   {% if message['role'] == 'user' %}\n
    #     {{ '<|user|>\n' + message['content'] + eos_token }}\n
    #   {% elif message['role'] == 'system' %}\n
    #     {{ '<|system|>\n' + message['content'] + eos_token }}\n
    #   {% elif message['role'] == 'assistant' %}\n
    #     {{ '<|assistant|>\n'  + message['content'] + eos_token }}\n
    #   {% endif %}\n
    #   {% if loop.last and add_generation_prompt %}\n
    #     {{ '<|assistant|>' }}\n
    #   {% endif %}\n
    # {% endfor %}

    add_generation_prompt =
      Keyword.get(opts, :add_generation_prompt, default_add_generation_prompt_value(messages))

    {system, first_user, rest} = prep_and_validate_messages(messages)

    # intentionally as a single line for explicit control of newlines and spaces.
    text =
      "<%= for message <- @messages do %><%= if message.role == :user do %><|user|>\n<%= message.content %></s>\n<% end %><%= if message.role == :system do %><|system|>\n<%= message.content %></s>\n<% end %><%= if message.role == :assistant do %><|assistant|>\n<%= message.content %></s>\n<% end %><% end %><%= if @add_generation_prompt do %><|assistant|>\n<% end %>"

    EEx.eval_string(text,
      assigns: [
        messages: [system, first_user | rest] |> Enum.drop_while(&(&1 == nil)),
        add_generation_prompt: add_generation_prompt
      ]
    )
  end

  # Does ChatML formatted text
  def apply_chat_template!(messages, :im_start, opts) do
    # <|im_start|>user
    # Hi there!<|im_end|>
    # <|im_start|>assistant
    # Nice to meet you!<|im_end|>
    # <|im_start|>user
    # Can I ask a question?<|im_end|>
    # <|im_start|>assistant
    add_generation_prompt =
      Keyword.get(opts, :add_generation_prompt, default_add_generation_prompt_value(messages))

    {system, first_user, rest} = prep_and_validate_messages(messages)

    # intentionally as a single line for explicit control of newlines and spaces.
    text =
      "<%= for message <- @messages do %><|im_start|><%= message.role %>\n<%= message.content %><|im_end|>\n<% end %><%= if @add_generation_prompt do %><|im_start|>assistant\n<% end %>"

    EEx.eval_string(text,
      assigns: [
        messages: [system, first_user | rest] |> Enum.drop_while(&(&1 == nil)),
        add_generation_prompt: add_generation_prompt
      ]
    )
  end

  def apply_chat_template!(messages, :phi_4, _opts) do
    # translation form https://huggingface.co/microsoft/phi-4/blob/main/tokenizer_config.json#L774 to Elixir via Claude 3.5 Sonnet Copilot
    # {% for message in messages %}{% if (message['role'] == 'system') %}{{'<|im_start|>system<|im_sep|>' + message['content'] + '<|im_end|>'}}{% elif (message['role'] == 'user') %}{{'<|im_start|>user<|im_sep|>' + message['content'] + '<|im_end|><|im_start|>assistant<|im_sep|>'}}{% elif (message['role'] == 'assistant') %}{{message['content'] + '<|im_end|>'}}{% endif %}{% endfor %}
    {system, first_user, rest} = prep_and_validate_messages(messages)

    text = """
    <%= if @system != nil do %><|im_start|>system<|im_sep|><%= @system.content %><|im_end|><% end %>\
    <%= if @first_user != nil do %><|im_start|>user<|im_sep|><%= @first_user.content %><|im_end|><|im_start|>assistant<|im_sep|><% end %>\
    <%= for m <- @rest do %>\
    <%= if m.role == :user do %><|im_start|>user<|im_sep|><%= m.content %><|im_end|><|im_start|>assistant<|im_sep|>\
    <% else %><%= m.content %><|im_end|><% end %>\
    <% end %>
    """

    EEx.eval_string(text,
      assigns: [
        system: system,
        first_user: first_user,
        rest: rest
      ]
    )
  end

  # Does LLaMa 2 formatted text
  def apply_chat_template!(messages, :llama_2, _opts) do
    # https://huggingface.co/blog/llama2#how-to-prompt-llama-2

    # <s>[INST] <<SYS>>
    # {{ system_prompt }}
    # <</SYS>>

    # {{ user_msg_1 }} [/INST] {{ model_answer_1 }} </s><s>[INST] {{ user_msg_2 }} [/INST]

    {system, first_user, rest} = prep_and_validate_messages(messages)

    system_text =
      if system do
        "<<SYS>>\n#{system.content}\n<</SYS>>\n\n"
      else
        ""
      end

    # intentionally as a single line for explicit control of newlines and spaces.
    text =
      "<s>[INST] <%= @system_text %><%= @first_user.content %> [/INST] <%= for m <- @rest do %><%= if m.role == :user do %><s>[INST] <%= m.content %> [/INST] <% else %><%= m.content %> </s><% end %><% end %>"

    EEx.eval_string(text, assigns: [system_text: system_text, first_user: first_user, rest: rest])
  end

  # Does LLaMa 3 formatted text
  def apply_chat_template!(messages, :llama_3, opts) do
    # <|begin_of_text|>
    # <|start_header_id|>system<|end_header_id|>
    #
    # You are a helpful assistant.<|eot_id|>
    # <|start_header_id|>user<|end_header_id|>
    #
    # What do you know about elixir?<|eot_id|>
    # <|start_header_id|>assistant<|end_header_id|>

    add_generation_prompt =
      Keyword.get(opts, :add_generation_prompt, default_add_generation_prompt_value(messages))

    {system, first_user, rest} = prep_and_validate_messages(messages)

    # intentionally as a single line for explicit control of newlines and spaces.
    text =
      "<|begin_of_text|>\n<%= for message <- @messages do %><|start_header_id|><%= message.role %><|end_header_id|>\n\n<%= message.content %><|eot_id|>\n<% end %><%= if @add_generation_prompt do %><|start_header_id|>assistant<|end_header_id|>\n\n<% end %>"

    EEx.eval_string(text,
      assigns: [
        messages: [system, first_user | rest] |> Enum.drop_while(&(&1 == nil)),
        add_generation_prompt: add_generation_prompt
      ]
    )
  end

<<<<<<< HEAD
  @doc """
  Transform a list of messages into a text prompt in the desired format for the
  LLM.
  And adds tool configuration.

  ## Options

  - `:add_generation_prompt` - Boolean. Defaults to `true` when the last message
    is a user prompt. Depending on the format, when a user message is the last
    message, then the text prompt should begin the portion for the assistant to
    trigger the assistant's text generation.

  """
  @spec apply_chat_template_with_tools!(
          [Message.t()],
          chat_format,
          [Function.t()],
          opts :: Keyword.t()
        ) ::
          String.t() | no_return()
  def apply_chat_template_with_tools!(messages, chat_format, tools \\ [], opts \\ [])
  # Does LLaMa 3.1 json tool calling formatted text
  def apply_chat_template_with_tools!(messages, :llama_3_1_json_tool_calling, tools, opts) do
    # <|begin_of_text|>
    # <|start_header_id|>system<|end_header_id|>
    #
    # You are a helpful assistant.<|eot_id|>
    # <|start_header_id|>user<|end_header_id|>
    #
    # What do you know about elixir?<|eot_id|>
    # <|start_header_id|>assistant<|end_header_id|>

    add_generation_prompt =
      Keyword.get(opts, :add_generation_prompt, default_add_generation_prompt_value(messages))

    {system, first_user, rest} = prep_and_validate_messages(messages)

    rest =
      rest
      |> Enum.map(fn message ->
        case message.role do
          :tool ->
            tool_result = Enum.at(message.tool_results, 0)
            content = Jason.encode!(%{output: tool_result.content})
            %{message | content: content, role: "ipython"}

          _ ->
            message
        end
      end)

    tools_json_schema_string =
      tools
      |> Enum.map(fn %LangChain.Function{
                       name: name,
                       description: description,
                       parameters_schema: schema
                     } ->
        %{
          type: "function",
          function: %{
            name: name,
            description: description,
            parameters: schema
          }
        }
      end)
      |> Jason.encode!()
      |> Jason.Formatter.pretty_print()

    # intentionally indentaion and newlines!!! for explicit control of newlines and spaces.
    text =
      """
      <|begin_of_text|>
      <|start_header_id|>system<|end_header_id|>

      <%= @system_content %>

      Cutting Knowledge Date: December 2023
      Today Date: <%= @date %>

      When you receive a tool call response, use the output to format an answer to the orginal user question.

      You are a helpful assistant with tool calling capabilities.<|eot_id|>
      <|start_header_id|>user<|end_header_id|>

      Given the following functions, please respond with a JSON for a function call with its proper arguments that best answers the given prompt.

      Respond in the format {"name": function name, "parameters": dictionary of argument name and its value}. Do not use variables.
      <%= @tools_json_schema_string %>

      <%= @first_user.content %><|eot_id|>
      <%= for message <- @rest do %><|start_header_id|><%= message.role %><|end_header_id|>

      <%= message.content %><|eot_id|>
      <% end %><%= if @add_generation_prompt do %><|start_header_id|>assistant<|end_header_id|>

      <% end %>
      """
      |> String.slice(0..-2//1)

    EEx.eval_string(text,
      assigns: [
        tools_json_schema_string: tools_json_schema_string,
        date: Calendar.strftime(DateTime.utc_now(), "%d %B %Y"),
        system_content:
          case system do
            nil -> ""
            system -> system.content
          end,
        first_user: first_user,
        rest: rest |> Enum.drop_while(&(&1 == nil)),
        add_generation_prompt: add_generation_prompt
      ]
    )
  end

def apply_chat_template_with_tools!(messages, :llama_3_1_custom_tool_calling, tools, opts) do
  add_generation_prompt =
    Keyword.get(opts, :add_generation_prompt, default_add_generation_prompt_value(messages))

  {system, first_user, rest} = prep_and_validate_messages(messages)

  # Convert tool results
  rest = rest |> Enum.map(fn message ->
    case message.role do
      :tool ->
        tool_result = Enum.at(message.tool_results, 0)
        content = Jason.encode!(%{output: tool_result.content})
        %{message | content: content, role: "ipython"}
      _ ->
        message
    end
  end)

  # Format tools as simple JSON schema
  tools_json_schema_string =
    llama_3_1_custom_tool_calling_parameter_conversion(tools)

  text = """
  <|begin_of_text|>
  <|start_header_id|>system<|end_header_id|>

  Environment: ipython
  Tools:
  Cutting Knowledge Date: December 2023
  Today Date: <%= @date %>

  # Tool Instructions
  - Always execute python code in messages that you share.
  - When looking for real time information use relevant functions if available

  You have access to the following functions:

  <%= for tool <- @tools_json_schema_string do %>
  Use the function '<%= tool["name"] %>' to: <%= tool["description"] %>
  <%= tool["parameters"] |> Jason.encode!() |> Jason.Formatter.pretty_print() %>


  <% end %>

  If a you choose to call a function ONLY reply in the following format:
  <{start_tag}={function_name}>{parameters}{end_tag}
  where

  start_tag => `<function`
  parameters => a JSON dict with the function argument name as key and function argument value as value.
  end_tag => `</function>`

  Here is an example,
  <function=example_function_name>{"example_name": "example_value"}</function>

  Reminder:
  - Function calls MUST follow the specified format
  - Required parameters MUST be specified
  - Only call one function at a time
  - Put the entire function call reply on one line
  - Always add your sources when using search results to answer the user query

  You are a helpful assistant.<%= @system_content %><|eot_id|>
  <|start_header_id|>user<|end_header_id|>

  <%= @first_user.content %><|eot_id|>
  <%= for message <- @rest do %>
  <|start_header_id|><%= message.role %><|end_header_id|>

  <%= message.content %><|eot_id|>
  <% end %>
  <%= if @add_generation_prompt do %>
  <|start_header_id|>assistant<|end_header_id|>

  <% end %>
  """
  |> String.slice(0..-2//1)

  EEx.eval_string(text,
    assigns: [
      tools: tools,
      tools_json_schema_string: tools_json_schema_string,
      date: Calendar.strftime(DateTime.utc_now(), "%d %B %Y"),
      first_user: first_user,
      system_content:
        case system do
          nil -> ""
          system -> system.content
        end,
      rest: rest |> Enum.drop_while(&(&1 == nil)),
      add_generation_prompt: add_generation_prompt
    ]
  )
end

def apply_chat_template_with_tools!(messages, :llama_3_2_custom_tool_calling, tools, opts) do
  add_generation_prompt =
    Keyword.get(opts, :add_generation_prompt, default_add_generation_prompt_value(messages))

  {system, first_user, rest} = prep_and_validate_messages(messages)

  # Convert tool results
  rest = rest |> Enum.map(fn message ->
    case message.role do
      :tool ->
        tool_result = Enum.at(message.tool_results, 0)
        content = Jason.encode!([%{output: tool_result.content}])
        %{message | content: content, role: "ipython"}
      _ ->
        message
    end
  end)

  # Format tools as simple JSON schema
  tools_json_schema_string =
    llama_3_1_custom_tool_calling_parameter_conversion(tools)

  text = """
  <|start_header_id|>system<|end_header_id|>
You are an expert in composing functions. You are given a question and a set of possible functions.
Based on the question, you will need to make one or more function/tool calls to achieve the purpose.
If none of the functions can be used, point it out. If the given question lacks the parameters required by the function,also point it out. You should only return the function call in tools call sections.
If you decide to invoke any of the function(s), you MUST put it in the format of [func_name1(params_name1=params_value1, params_name2=params_value2...), func_name2(params)]
You SHOULD NOT include any other text in the response.
Here is a list of functions in JSON format that you can invoke.<%= @tools_json_schema_string |> Jason.encode!() |> Jason.Formatter.pretty_print() %><%= @system_content %>
<|eot_id|><|start_header_id|>user<|end_header_id|>

  <%= @first_user.content %><|eot_id|><%= for message <- @rest do %><|start_header_id|><%= message.role %><|end_header_id|>

  <%= message.content %><|eot_id|><% end %><%= if @add_generation_prompt do %>
  <|start_header_id|>assistant<|end_header_id|>

  <% end %>
  """
  |> String.slice(0..-2//1)

  EEx.eval_string(text,
    assigns: [
      tools: tools,
      tools_json_schema_string: tools_json_schema_string,
      date: Calendar.strftime(DateTime.utc_now(), "%d %B %Y"),
      first_user: first_user,
      system_content:
        case system do
          nil -> ""
          system -> system.content
        end,
      rest: rest |> Enum.drop_while(&(&1 == nil)),
      add_generation_prompt: add_generation_prompt
    ]
  )
end

def llama_3_1_custom_tool_calling_parameter_conversion(tools) do
  tools
  |> Enum.map(fn %LangChain.Function{name: name, description: description, parameters_schema: schema} ->
    props = schema[:properties]
    parameters =
      props
      |> Enum.map(fn {param_name, param_config} ->
        IO.inspect(param_config)
        {
          param_name,
          %{
            "param_type" => get_param_type(param_config[:type] || param_config["type"] || "string"),
            "description" => param_config[:description] || param_config["description"] || "",
            "required" => param_name in (schema[:required] || schema["required"] || [])
          }
        }
      end)
      |> Enum.into(%{})


    %{
      "name" => name,
      "description" => description,
      "parameters" => parameters
    }
  end)
end

defp get_param_type(type) do
  case type do
    "integer" -> "int"
    "number" -> "float"
    "boolean" -> "bool"
    _ -> "string"
  end
end
=======
  def apply_chat_template!(messages, template_callback, opts)
      when is_function(template_callback, 2),
      do: template_callback.(messages, opts)
>>>>>>> 45708db3

  # return the desired true/false value. Only set to true when the last message
  # is a user prompt.
  defp default_add_generation_prompt_value(messages) do
    case List.last(messages) do
      %Message{role: :user} -> true
      %Message{role: :tool} -> true
      _other -> false
    end
  end
end<|MERGE_RESOLUTION|>--- conflicted
+++ resolved
@@ -154,14 +154,7 @@
       %Message{role: :user} ->
         :ok
 
-<<<<<<< HEAD
-      {%Message{role: :tool}, index} when is_even(index) ->
-        :ok
-
       {%Message{role: :assistant}, index} when is_odd(index) ->
-=======
-      %Message{role: :assistant} ->
->>>>>>> 45708db3
         :ok
 
       _other ->
@@ -355,7 +348,6 @@
     )
   end
 
-<<<<<<< HEAD
   @doc """
   Transform a list of messages into a text prompt in the desired format for the
   LLM.
@@ -662,11 +654,10 @@
     _ -> "string"
   end
 end
-=======
+
   def apply_chat_template!(messages, template_callback, opts)
       when is_function(template_callback, 2),
       do: template_callback.(messages, opts)
->>>>>>> 45708db3
 
   # return the desired true/false value. Only set to true when the last message
   # is a user prompt.
