defmodule LangChain.ChatModels.ChatOpenAI do
  @moduledoc """
  Represents the [OpenAI
  ChatModel](https://platform.openai.com/docs/api-reference/chat/create).

  Parses and validates inputs for making a requests from the OpenAI Chat API.

  Converts responses into more specialized `LangChain` data structures.

  - https://github.com/openai/openai-cookbook/blob/main/examples/How_to_call_functions_with_chat_models.ipynb

  ## ContentPart Types

  OpenAI supports several types of content parts that can be combined in a single message:

  ### Text Content
  Basic text content is the default and most common type:

      Message.new_user!("Hello, how are you?")

  ### Image Content
  OpenAI supports both base64-encoded images and image URLs:

      # Using a base64 encoded image
      Message.new_user!([
        ContentPart.text!("What's in this image?"),
        ContentPart.image!("base64_encoded_image_data", media: :jpg)
      ])

      # Using an image URL
      Message.new_user!([
        ContentPart.text!("Describe this image:"),
        ContentPart.image_url!("https://example.com/image.jpg")
      ])

  For images, you can specify the detail level which affects token usage:
  - `detail: "low"` - Lower resolution, fewer tokens
  - `detail: "high"` - Higher resolution, more tokens
  - `detail: "auto"` - Let the model decide

  ### File Content
  OpenAI supports both base64-encoded files and file IDs:

      # Using a base64 encoded file
      Message.new_user!([
        ContentPart.text!("Process this file:"),
        ContentPart.file!("base64_encoded_file_data",
          type: :base64,
          filename: "document.pdf"
        )
      ])

      # Using a file ID (after uploading to OpenAI)
      Message.new_user!([
        ContentPart.text!("Process this file:"),
        ContentPart.file!("file-1234", type: :file_id)
      ])

  ## Callbacks

  See the set of available callbacks: `LangChain.Chains.ChainCallbacks`

  ### Rate Limit API Response Headers

  OpenAI returns rate limit information in the response headers. Those can be
  accessed using the LLM callback `on_llm_ratelimit_info` like this:

      handlers = %{
        on_llm_ratelimit_info: fn _model, headers ->
          IO.inspect(headers)
        end
      }

      {:ok, chat} = ChatOpenAI.new(%{callbacks: [handlers]})

  When a request is received, something similar to the following will be output
  to the console.

      %{
        "x-ratelimit-limit-requests" => ["5000"],
        "x-ratelimit-limit-tokens" => ["160000"],
        "x-ratelimit-remaining-requests" => ["4999"],
        "x-ratelimit-remaining-tokens" => ["159973"],
        "x-ratelimit-reset-requests" => ["12ms"],
        "x-ratelimit-reset-tokens" => ["10ms"],
        "x-request-id" => ["req_1234"]
      }

  ### Token Usage

  OpenAI returns token usage information as part of the response body. The
  `LangChain.TokenUsage` is added to the `metadata` of the `LangChain.Message`
  and `LangChain.MessageDelta` structs that are processed under the `:usage`
  key.

  The OpenAI documentation instructs to provide the `stream_options` with the
  `include_usage: true` for the information to be provided.

  The `TokenUsage` data is accumulated for `MessageDelta` structs and the final usage information will be on the `LangChain.Message`.

  NOTE: Of special note is that the `TokenUsage` information is returned once
  for all "choices" in the response. The `LangChain.TokenUsage` data is added to
  each message, but if your usage requests multiple choices, you will see the
  same usage information for each choice but it is duplicated and only one
  response is meaningful.

  ## Tool Choice

  OpenAI's ChatGPT API supports forcing a tool to be used.
  - https://platform.openai.com/docs/api-reference/chat/create#chat-create-tool_choice

  This is supported through the `tool_choice` options. It takes a plain Elixir
  map to provide the configuration.

  By default, the LLM will choose a tool call if a tool is available and it
  determines it is needed. That's the "auto" mode.

  ### Example
  For the LLM's response to make a tool call of the "get_weather" function.

      ChatOpenAI.new(%{
        model: "...",
        tool_choice: %{"type" => "function", "function" => %{"name" => "get_weather"}}
      })

  ## Azure OpenAI Support

  To use `ChatOpenAI` with Microsoft's Azure hosted OpenAI models, the
  `endpoint` must be overridden and the API key needs to be provided in some
  way. The [MS Quickstart guide for REST
  access](https://learn.microsoft.com/en-us/azure/ai-services/openai/chatgpt-quickstart?tabs=command-line%2Cjavascript-keyless%2Ctypescript-keyless%2Cpython-new&pivots=rest-api)
  may be helpful.

  In order to use it, you must have an Azure account and from the console, a
  model must be deployed for your account. Use the Azure AI Foundry and Azure
  OpenAI Service to deploy the model you want to use. The entire URL is used as
  the `endpoint` and the provided `key` is used as the `api_key`.

  The following is an example of setting up `ChatOpenAI` for use with an Azure
  hosted model.

      endpoint = System.fetch_env!("AZURE_OPENAI_ENDPOINT")
      api_key = System.fetch_env!("AZURE_OPENAI_KEY")

      llm =
        ChatOpenAI.new!(%{
          endpoint: endpoint,
          api_key: api_key,
          seed: 0,
          temperature: 1,
          stream: false
        })

  The URL itself specifies the model to use and the `model` attribute is
  disregarded.

  A fake example URL for the endpoint value:

  `https://some-subdomain.cognitiveservices.azure.com/openai/deployments/gpt-4o-mini/chat/completions?api-version=2024-08-01-preview"`

  ## Reasoning Model Support

  OpenAI made some significant API changes with the introduction of their
  "reasoning" models. This includes the `o1` and `o1-mini` models.

  To enable this mode, set `:reasoning_mode` to `true`:

      model = ChatOpenAI.new!(%{reasoning_mode: true})

  Setting `reasoning_mode` to `true` does at least the two following things:

  - Set `:developer` as the `role` for system messages. The OpenAI documentation
    says API calls to `o1` and newer models must use the `role: :developer`
    instead of `role: :system` and errors if not set correctly.
  - The `:reasoning_effort` option included in LLM requests. This setting is
    only permitted on a reasoning model. The `:reasoning_effort` values support
    the "low", "medium" (default), and "high" options specified in the OpenAI
    documentation. This instructs the LLM on how much time, and tokens, should
    be spent on thinking through and reasoning about the request and the
    response.
  """
  use Ecto.Schema
  require Logger
  import Ecto.Changeset
  alias __MODULE__
  alias LangChain.Config
  alias LangChain.ChatModels.ChatModel
  alias LangChain.PromptTemplate
  alias LangChain.Message
  alias LangChain.Message.ContentPart
  alias LangChain.Message.ToolCall
  alias LangChain.Message.ToolResult
  alias LangChain.TokenUsage
  alias LangChain.Function
  alias LangChain.FunctionParam
  alias LangChain.LangChainError
  alias LangChain.Utils
  alias LangChain.MessageDelta
  alias LangChain.Callbacks

  @behaviour ChatModel

  @current_config_version 1

  # NOTE: As of gpt-4 and gpt-3.5, only one function_call is issued at a time
  # even when multiple requests could be issued based on the prompt.

  # allow up to 1 minute for response.
  @receive_timeout 60_000

  @primary_key false
  embedded_schema do
    field :endpoint, :string, default: "https://api.openai.com/v1/chat/completions"
    # field :model, :string, default: "gpt-4"
    field :model, :string, default: "gpt-3.5-turbo"
    # API key for OpenAI. If not set, will use global api key. Allows for usage
    # of a different API key per-call if desired. For instance, allowing a
    # customer to provide their own.
    field :api_key, :string, redact: true

    # What sampling temperature to use, between 0 and 2. Higher values like 0.8
    # will make the output more random, while lower values like 0.2 will make it
    # more focused and deterministic.
    field :temperature, :float, default: 1.0
    # Number between -2.0 and 2.0. Positive values penalize new tokens based on
    # their existing frequency in the text so far, decreasing the model's
    # likelihood to repeat the same line verbatim.
    field :frequency_penalty, :float, default: 0.0

    # Used when working with a reasoning model like `o1` and newer. This setting
    # is required when working with those models as the API behavior needs to
    # change.
    field :reasoning_mode, :boolean, default: false

    # o1 models only
    #
    # Constrains effort on reasoning for reasoning models. Currently supported
    # values are `low`, `medium`, and `high`. Reducing reasoning effort can result in
    # faster responses and fewer tokens used on reasoning in a response.
    field :reasoning_effort, :string, default: "medium"

    # Duration in seconds for the response to be received. When streaming a very
    # lengthy response, a longer time limit may be required. However, when it
    # goes on too long by itself, it tends to hallucinate more.
    field :receive_timeout, :integer, default: @receive_timeout
    # Seed for more deterministic output. Helpful for testing.
    # https://platform.openai.com/docs/guides/text-generation/reproducible-outputs
    field :seed, :integer
    # How many chat completion choices to generate for each input message.
    field :n, :integer, default: 1
    field :json_response, :boolean, default: false
    field :json_schema, :map, default: nil
    field :stream, :boolean, default: false
    field :max_tokens, :integer, default: nil
    # Options for streaming response. Only set this when you set `stream: true`
    # https://platform.openai.com/docs/api-reference/chat/create#chat-create-stream_options
    #
    # Set to `%{include_usage: true}` to have token usage returned when
    # streaming.
    field :stream_options, :map, default: nil

    # Tool choice option
    field :tool_choice, :map

    # A list of maps for callback handlers (treated as internal)
    field :callbacks, {:array, :map}, default: []

    # Can send a string user_id to help ChatGPT detect abuse by users of the
    # application.
    # https://platform.openai.com/docs/guides/safety-best-practices/end-user-ids
    field :user, :string

    # For help with debugging. It outputs the RAW Req response received and the
    # RAW Elixir map being submitted to the API.
    field :verbose_api, :boolean, default: false
  end

  @type t :: %ChatOpenAI{}

  @create_fields [
    :endpoint,
    :model,
    :temperature,
    :frequency_penalty,
    :api_key,
    :seed,
    :n,
    :stream,
    :reasoning_mode,
    :reasoning_effort,
    :receive_timeout,
    :json_response,
    :json_schema,
    :max_tokens,
    :stream_options,
    :user,
    :tool_choice,
    :verbose_api
  ]
  @required_fields [:endpoint, :model]

  @spec get_api_key(t()) :: String.t()
  defp get_api_key(%ChatOpenAI{api_key: api_key}) do
    # if no API key is set default to `""` which will raise a OpenAI API error
    api_key || Config.resolve(:openai_key, "")
  end

  @spec get_org_id() :: String.t() | nil
  defp get_org_id() do
    Config.resolve(:openai_org_id)
  end

  @spec get_proj_id() :: String.t() | nil
  defp get_proj_id() do
    Config.resolve(:openai_proj_id)
  end

  @doc """
  Setup a ChatOpenAI client configuration.
  """
  @spec new(attrs :: map()) :: {:ok, t} | {:error, Ecto.Changeset.t()}
  def new(%{} = attrs \\ %{}) do
    %ChatOpenAI{}
    |> cast(attrs, @create_fields)
    |> common_validation()
    |> apply_action(:insert)
  end

  @doc """
  Setup a ChatOpenAI client configuration and return it or raise an error if invalid.
  """
  @spec new!(attrs :: map()) :: t() | no_return()
  def new!(attrs \\ %{}) do
    case new(attrs) do
      {:ok, chain} ->
        chain

      {:error, changeset} ->
        raise LangChainError, changeset
    end
  end

  defp common_validation(changeset) do
    changeset
    |> validate_required(@required_fields)
    |> validate_number(:temperature, greater_than_or_equal_to: 0, less_than_or_equal_to: 2)
    |> validate_number(:frequency_penalty, greater_than_or_equal_to: -2, less_than_or_equal_to: 2)
    |> validate_number(:n, greater_than_or_equal_to: 1)
    |> validate_number(:receive_timeout, greater_than_or_equal_to: 0)
  end

  @doc """
  Return the params formatted for an API request.
  """
  @spec for_api(t | Message.t() | Function.t(), message :: [map()], ChatModel.tools()) :: %{
          atom() => any()
        }
  def for_api(%ChatOpenAI{} = openai, messages, tools) do
    %{
      model: openai.model,
      temperature: openai.temperature,
      frequency_penalty: openai.frequency_penalty,
      n: openai.n,
      stream: openai.stream,
      # a single ToolResult can expand into multiple tool messages for OpenAI
      messages:
        messages
        |> Enum.reduce([], fn m, acc ->
          case for_api(openai, m) do
            %{} = data ->
              [data | acc]

            data when is_list(data) ->
              Enum.reverse(data) ++ acc
          end
        end)
        |> Enum.reverse(),
      user: openai.user
    }
    |> Utils.conditionally_add_to_map(:response_format, set_response_format(openai))
    |> Utils.conditionally_add_to_map(
      :reasoning_effort,
      if(openai.reasoning_mode, do: openai.reasoning_effort, else: nil)
    )
    |> Utils.conditionally_add_to_map(:max_tokens, openai.max_tokens)
    |> Utils.conditionally_add_to_map(:seed, openai.seed)
    |> Utils.conditionally_add_to_map(
      :stream_options,
      get_stream_options_for_api(openai.stream_options)
    )
    |> Utils.conditionally_add_to_map(:tools, get_tools_for_api(openai, tools))
    |> Utils.conditionally_add_to_map(:tool_choice, get_tool_choice(openai))
  end

  defp get_tools_for_api(%_{} = _model, nil), do: []

  defp get_tools_for_api(%_{} = model, tools) do
    Enum.map(tools, fn
      %Function{} = function ->
        %{"type" => "function", "function" => for_api(model, function)}
    end)
  end

  defp get_stream_options_for_api(nil), do: nil

  defp get_stream_options_for_api(%{} = data) do
    %{"include_usage" => Map.get(data, :include_usage, Map.get(data, "include_usage"))}
  end

  defp set_response_format(%ChatOpenAI{json_response: true, json_schema: json_schema})
       when not is_nil(json_schema) do
    %{
      "type" => "json_schema",
      "json_schema" => json_schema
    }
  end

  defp set_response_format(%ChatOpenAI{json_response: true}) do
    %{"type" => "json_object"}
  end

  defp set_response_format(%ChatOpenAI{json_response: false}) do
    # NOTE: The default handling when unspecified is `%{"type" => "text"}`
    #
    # For improved compatibility with other APIs like LMStudio, this returns a
    # `nil` which has the same effect.
    nil
  end

  defp get_tool_choice(%ChatOpenAI{
         tool_choice: %{"type" => "function", "function" => %{"name" => name}} = _tool_choice
       })
       when is_binary(name) and byte_size(name) > 0,
       do: %{"type" => "function", "function" => %{"name" => name}}

  defp get_tool_choice(%ChatOpenAI{tool_choice: %{"type" => type} = _tool_choice})
       when is_binary(type) and byte_size(type) > 0,
       do: type

  defp get_tool_choice(%ChatOpenAI{}), do: nil

  @doc """
  Convert a LangChain Message-based structure to the expected map of data for
  the OpenAI API. This happens within the context of the model configuration as
  well. The additional context is needed to correctly convert a role to either
  `:system` or `:developer`.

  NOTE: The `ChatOpenAI` model's functions are reused in other modules. For this
  reason, model is more generally defined as a struct.
  """
  @spec for_api(
          struct(),
          Message.t()
          | PromptTemplate.t()
          | ToolCall.t()
          | ToolResult.t()
          | ContentPart.t()
          | Function.t()
        ) ::
          %{String.t() => any()} | [%{String.t() => any()}]
  def for_api(%_{} = model, %Message{content: content} = msg) when is_list(content) do
    role = get_message_role(model, msg.role)

    %{
      "role" => role,
      "content" => content_parts_for_api(model, content)
    }
    |> Utils.conditionally_add_to_map("name", msg.name)
    |> Utils.conditionally_add_to_map(
      "tool_calls",
      Enum.map(msg.tool_calls || [], &for_api(model, &1))
    )
  end

  def for_api(%_{} = model, %Message{role: :assistant, tool_calls: tool_calls} = msg)
      when is_list(tool_calls) do
    %{
      "role" => :assistant,
      "content" => msg.content
    }
    |> Utils.conditionally_add_to_map("tool_calls", Enum.map(tool_calls, &for_api(model, &1)))
  end

  def for_api(%_{} = model, %Message{role: :user, content: content} = msg)
      when is_list(content) do
    %{
      "role" => msg.role,
      "content" => Enum.map(content, &for_api(model, &1))
    }
    |> Utils.conditionally_add_to_map("name", msg.name)
  end

  def for_api(%_{} = _model, %ToolResult{type: :function} = result) do
    # a ToolResult becomes a stand-alone %Message{role: :tool} response.
    %{
      "role" => :tool,
      "tool_call_id" => result.tool_call_id,
      "content" => result.content
    }
  end

  def for_api(%_{} = _model, %Message{role: :tool, tool_results: tool_results} = _msg)
      when is_list(tool_results) do
    # ToolResults turn into a list of tool messages for OpenAI
    Enum.map(tool_results, fn result ->
      %{
        "role" => :tool,
        "tool_call_id" => result.tool_call_id,
        "content" => result.content
      }
    end)
  end

  # ToolCall support
  def for_api(%_{} = _model, %ToolCall{type: :function} = fun) do
    %{
      "id" => fun.call_id,
      "type" => "function",
      "function" => %{
        "name" => fun.name,
        "arguments" => Jason.encode!(fun.arguments)
      }
    }
  end

  # Function support
  def for_api(%_{} = _model, %Function{} = fun) do
    %{
      "name" => fun.name,
      "parameters" => get_parameters(fun)
    }
    |> Utils.conditionally_add_to_map("description", fun.description)
  end

  def for_api(%_{} = _model, %PromptTemplate{} = _template) do
    raise LangChainError, "PromptTemplates must be converted to messages."
  end

  @doc """
  Convert a list of ContentParts to the expected map of data for the OpenAI API.
  """
  def content_parts_for_api(%_{} = model, content_parts) when is_list(content_parts) do
    Enum.map(content_parts, &content_part_for_api(model, &1))
  end

  @doc """
  Convert a ContentPart to the expected map of data for the OpenAI API.
  """
  def content_part_for_api(%_{} = _model, %ContentPart{type: :text} = part) do
    %{"type" => "text", "text" => part.content}
  end

<<<<<<< HEAD
  def content_part_for_api(%_{} = _model, %ContentPart{type: :file, options: opts} = part) do
=======
  def for_api(%_{} = _model, %ContentPart{type: :file, options: opts} = part) do
    file_params =
      case Keyword.get(opts, :type, :base64) do
        :file_id ->
          %{
            "file_id" => part.content
          }

        :base64 ->
          %{
            "filename" => Keyword.get(opts, :filename, "file.pdf"),
            "file_data" => "data:application/pdf;base64," <> part.content
          }
      end

>>>>>>> 0e39f549
    %{
      "type" => "file",
      "file" => file_params
    }
  end

  def content_part_for_api(%_{} = _model, %ContentPart{type: image} = part)
      when image in [:image, :image_url] do
    media_prefix =
      case Keyword.get(part.options || [], :media, nil) do
        nil ->
          ""

        type when is_binary(type) ->
          "data:#{type};base64,"

        type when type in [:jpeg, :jpg] ->
          "data:image/jpg;base64,"

        :png ->
          "data:image/png;base64,"

        :gif ->
          "data:image/gif;base64,"

        :webp ->
          "data:image/webp;base64,"

        other ->
          message = "Received unsupported media type for ContentPart: #{inspect(other)}"
          Logger.error(message)
          raise LangChainError, message
      end

    detail_option = Keyword.get(part.options, :detail, nil)

    %{
      "type" => "image_url",
      "image_url" =>
        %{"url" => media_prefix <> part.content}
        |> Utils.conditionally_add_to_map("detail", detail_option)
    }
  end

  @doc false
  def get_parameters(%Function{parameters: [], parameters_schema: nil} = _fun) do
    %{
      "type" => "object",
      "properties" => %{}
    }
  end

  def get_parameters(%Function{parameters: [], parameters_schema: schema} = _fun)
      when is_map(schema) do
    schema
  end

  def get_parameters(%Function{parameters: params} = _fun) do
    FunctionParam.to_parameters_schema(params)
  end

  # Convert a message role into either `:system` or :developer` based on the
  # message role and the system config.
  defp get_message_role(%ChatOpenAI{reasoning_mode: true}, :system), do: :developer
  defp get_message_role(%ChatOpenAI{}, role), do: role
  defp get_message_role(_model, role), do: role

  @doc """
  Calls the OpenAI API passing the ChatOpenAI struct with configuration, plus
  either a simple message or the list of messages to act as the prompt.

  Optionally pass in a list of tools available to the LLM for requesting
  execution in response.

  Optionally pass in a callback function that can be executed as data is
  received from the API.

  **NOTE:** This function *can* be used directly, but the primary interface
  should be through `LangChain.Chains.LLMChain`. The `ChatOpenAI` module is more
  focused on translating the `LangChain` data structures to and from the OpenAI
  API.

  Another benefit of using `LangChain.Chains.LLMChain` is that it combines the
  storage of messages, adding tools, adding custom context that should be
  passed to tools, and automatically applying `LangChain.MessageDelta`
  structs as they are are received, then converting those to the full
  `LangChain.Message` once fully complete.
  """
  @impl ChatModel
  def call(openai, prompt, tools \\ [])

  def call(%ChatOpenAI{} = openai, prompt, tools) when is_binary(prompt) do
    messages = [
      Message.new_system!(),
      Message.new_user!(prompt)
    ]

    call(openai, messages, tools)
  end

  def call(%ChatOpenAI{} = openai, messages, tools) when is_list(messages) do
    metadata = %{
      model: openai.model,
      message_count: length(messages),
      tools_count: length(tools)
    }

    LangChain.Telemetry.span([:langchain, :llm, :call], metadata, fn ->
      try do
        # Track the prompt being sent
        LangChain.Telemetry.llm_prompt(
          %{system_time: System.system_time()},
          %{model: openai.model, messages: messages}
        )

        # make base api request and perform high-level success/failure checks
        case do_api_request(openai, messages, tools) do
          {:error, reason} ->
            {:error, reason}

          parsed_data ->
            # Track the response being received
            LangChain.Telemetry.llm_response(
              %{system_time: System.system_time()},
              %{model: openai.model, response: parsed_data}
            )

            {:ok, parsed_data}
        end
      rescue
        err in LangChainError ->
          {:error, err}
      end
    end)
  end

  # Make the API request from the OpenAI server.
  #
  # The result of the function is:
  #
  # - `result` - where `result` is a data-structure like a list or map.
  # - `{:error, reason}` - Where reason is a string explanation of what went wrong.
  #
  # If a callback_fn is provided, it will fire with each

  # When `stream: true` is
  # If `stream: false`, the completed message is returned.
  #
  # If `stream: true`, the `callback_fn` is executed for the returned MessageDelta
  # responses.
  #
  # Executes the callback function passing the response only parsed to the data
  # structures.
  # Retries the request up to 3 times on transient errors with a 1 second delay
  @doc false
  @spec do_api_request(t(), [Message.t()], ChatModel.tools(), integer()) ::
          list() | struct() | {:error, LangChainError.t()}
  def do_api_request(openai, messages, tools, retry_count \\ 3)

  def do_api_request(_openai, _messages, _tools, 0) do
    raise LangChainError, "Retries exceeded. Connection failed."
  end

  def do_api_request(
        %ChatOpenAI{stream: false} = openai,
        messages,
        tools,
        retry_count
      ) do
    raw_data = for_api(openai, messages, tools)

    if openai.verbose_api do
      IO.inspect(raw_data, label: "RAW DATA BEING SUBMITTED")
    end

    req =
      Req.new(
        url: openai.endpoint,
        json: raw_data,
        # required for OpenAI API
        auth: {:bearer, get_api_key(openai)},
        # required for Azure OpenAI version
        headers: [
          {"api-key", get_api_key(openai)}
        ],
        receive_timeout: openai.receive_timeout,
        retry: :transient,
        max_retries: 3,
        retry_delay: fn attempt -> 300 * attempt end
      )

    req
    |> maybe_add_org_id_header()
    |> maybe_add_proj_id_header()
    |> Req.post()
    # parse the body and return it as parsed structs
    |> case do
      {:ok, %Req.Response{body: data} = response} ->
        if openai.verbose_api do
          IO.inspect(response, label: "RAW REQ RESPONSE")
        end

        Callbacks.fire(openai.callbacks, :on_llm_ratelimit_info, [
          get_ratelimit_info(response.headers)
        ])

        case do_process_response(openai, data) do
          {:error, %LangChainError{} = reason} ->
            {:error, reason}

          result ->
            Callbacks.fire(openai.callbacks, :on_llm_new_message, [result])

            # Track non-streaming response completion
            LangChain.Telemetry.emit_event(
              [:langchain, :llm, :response, :non_streaming],
              %{system_time: System.system_time()},
              %{
                model: openai.model,
                response_size: byte_size(inspect(result))
              }
            )

            result
        end

      {:error, %Req.TransportError{reason: :timeout} = err} ->
        {:error,
         LangChainError.exception(type: "timeout", message: "Request timed out", original: err)}

      {:error, %Req.TransportError{reason: :closed}} ->
        # Force a retry by making a recursive call decrementing the counter
        Logger.debug(fn -> "Mint connection closed: retry count = #{inspect(retry_count)}" end)
        do_api_request(openai, messages, tools, retry_count - 1)

      other ->
        Logger.error("Unexpected and unhandled API response! #{inspect(other)}")
        other
    end
  end

  def do_api_request(
        %ChatOpenAI{stream: true} = openai,
        messages,
        tools,
        retry_count
      ) do
    Req.new(
      url: openai.endpoint,
      json: for_api(openai, messages, tools),
      # required for OpenAI API
      auth: {:bearer, get_api_key(openai)},
      # required for Azure OpenAI version
      headers: [
        {"api-key", get_api_key(openai)}
      ],
      receive_timeout: openai.receive_timeout
    )
    |> maybe_add_org_id_header()
    |> maybe_add_proj_id_header()
    |> Req.post(
      into: Utils.handle_stream_fn(openai, &decode_stream/1, &do_process_response(openai, &1))
    )
    |> case do
      {:ok, %Req.Response{body: data} = response} ->
        Callbacks.fire(openai.callbacks, :on_llm_ratelimit_info, [
          get_ratelimit_info(response.headers)
        ])

        data

      {:error, %LangChainError{} = error} ->
        {:error, error}

      {:error, %Req.TransportError{reason: :timeout} = err} ->
        {:error,
         LangChainError.exception(type: "timeout", message: "Request timed out", original: err)}

      {:error, %Req.TransportError{reason: :closed}} ->
        # Force a retry by making a recursive call decrementing the counter
        Logger.debug(fn -> "Connection closed: retry count = #{inspect(retry_count)}" end)
        do_api_request(openai, messages, tools, retry_count - 1)

      other ->
        Logger.error(
          "Unhandled and unexpected response from streamed post call. #{inspect(other)}"
        )

        {:error,
         LangChainError.exception(type: "unexpected_response", message: "Unexpected response")}
    end
  end

  @doc """
  Decode a streamed response from an OpenAI-compatible server. Parses a string
  of received content into an Elixir map data structure using string keys.

  If a partial response was received, meaning the JSON text is split across
  multiple data frames, then the incomplete portion is returned as-is in the
  buffer. The function will be successively called, receiving the incomplete
  buffer data from a previous call, and assembling it to parse.
  """
  @spec decode_stream({String.t(), String.t()}) :: {%{String.t() => any()}}
  def decode_stream({raw_data, buffer}, done \\ []) do
    # Data comes back like this:
    #
    # "data: {\"id\":\"chatcmpl-7e8yp1xBhriNXiqqZ0xJkgNrmMuGS\",\"object\":\"chat.completion.chunk\",\"created\":1689801995,\"model\":\"gpt-4-0613\",\"choices\":[{\"index\":0,\"delta\":{\"role\":\"assistant\",\"content\":null,\"function_call\":{\"name\":\"calculator\",\"arguments\":\"\"}},\"finish_reason\":null}]}\n\n
    #  data: {\"id\":\"chatcmpl-7e8yp1xBhriNXiqqZ0xJkgNrmMuGS\",\"object\":\"chat.completion.chunk\",\"created\":1689801995,\"model\":\"gpt-4-0613\",\"choices\":[{\"index\":0,\"delta\":{\"function_call\":{\"arguments\":\"{\\n\"}},\"finish_reason\":null}]}\n\n"
    #
    # In that form, the data is not ready to be interpreted as JSON. Let's clean
    # it up first.

    # as we start, the initial accumulator is an empty set of parsed results and
    # any left-over buffer from a previous processing.
    raw_data
    |> String.split("data: ")
    |> Enum.reduce({done, buffer}, fn str, {done, incomplete} = acc ->
      # auto filter out "" and "[DONE]" by not including the accumulator
      str
      |> String.trim()
      |> case do
        "" ->
          acc

        "[DONE]" ->
          acc

        json ->
          parse_combined_data(incomplete, json, done)
      end
    end)
  end

  defp parse_combined_data("", json, done) do
    json
    |> Jason.decode()
    |> case do
      {:ok, parsed} ->
        {done ++ [parsed], ""}

      {:error, _reason} ->
        {done, json}
    end
  end

  defp parse_combined_data(incomplete, json, done) do
    # combine with any previous incomplete data
    starting_json = incomplete <> json

    # recursively call decode_stream so that the combined message data is split on "data: " again.
    # the combined data may need re-splitting if the last message ended in the middle of the "data: " key.
    # i.e. incomplete ends with "dat" and the new message starts with "a: {".
    decode_stream({starting_json, ""}, done)
  end

  # Parse a new message response
  @doc false
  @spec do_process_response(
          %{:callbacks => [map()]},
          data :: %{String.t() => any()} | {:error, any()}
        ) ::
          :skip
          | Message.t()
          | [Message.t()]
          | MessageDelta.t()
          | [MessageDelta.t()]
          | {:error, String.t()}
  def do_process_response(_model, %{"choices" => []}), do: :skip

  def do_process_response(model, %{"choices" => choices} = data) when is_list(choices) do
    # process each response individually. Return a list of all processed choices
    choices
    |> Enum.map(&do_process_response(model, &1))
    |> Enum.map(&TokenUsage.set(&1, get_token_usage(data)))
  end

  # Full message with tool call
  def do_process_response(
        model,
        %{"finish_reason" => finish_reason, "message" => %{"tool_calls" => calls} = message} =
          data
      )
      when finish_reason in ["tool_calls", "stop"] do
    case Message.new(%{
           "role" => "assistant",
           "content" => message["content"],
           "complete" => true,
           "index" => data["index"],
           "tool_calls" => Enum.map(calls, &do_process_response(model, &1))
         }) do
      {:ok, message} ->
        message

      {:error, %Ecto.Changeset{} = changeset} ->
        {:error, LangChainError.exception(changeset)}
    end
  end

  # Delta message tool call
  def do_process_response(
        model,
        %{"delta" => delta_body, "finish_reason" => finish, "index" => index} = _msg
      ) do
    status = finish_reason_to_status(finish)

    tool_calls =
      case delta_body do
        %{"tool_calls" => tools_data} when is_list(tools_data) ->
          Enum.map(tools_data, &do_process_response(model, &1))

        _other ->
          nil
      end

    # more explicitly interpret the role. We treat a "function_call" as a a role
    # while OpenAI addresses it as an "assistant". Technically, they are correct
    # that the assistant is issuing the function_call.
    role =
      case delta_body do
        %{"role" => role} -> role
        _other -> "unknown"
      end

    data =
      delta_body
      |> Map.put("role", role)
      |> Map.put("index", index)
      |> Map.put("status", status)
      |> Map.put("tool_calls", tool_calls)

    case MessageDelta.new(data) do
      {:ok, message} ->
        message

      {:error, %Ecto.Changeset{} = changeset} ->
        {:error, LangChainError.exception(changeset)}
    end
  end

  # Tool call as part of a delta message
  def do_process_response(_model, %{"function" => func_body, "index" => index} = tool_call) do
    # function parts may or may not be present on any given delta chunk
    case ToolCall.new(%{
           status: :incomplete,
           type: :function,
           call_id: tool_call["id"],
           name: Map.get(func_body, "name", nil),
           arguments: Map.get(func_body, "arguments", nil),
           index: index
         }) do
      {:ok, %ToolCall{} = call} ->
        call

      {:error, %Ecto.Changeset{} = changeset} ->
        reason = Utils.changeset_error_to_string(changeset)
        Logger.error("Failed to process ToolCall for a function. Reason: #{reason}")
        {:error, LangChainError.exception(changeset)}
    end
  end

  # Tool call from a complete message
  def do_process_response(_model, %{
        "function" => %{
          "arguments" => args,
          "name" => name
        },
        "id" => call_id,
        "type" => "function"
      }) do
    # No "index". It is a complete message.
    case ToolCall.new(%{
           type: :function,
           status: :complete,
           name: name,
           arguments: args,
           call_id: call_id
         }) do
      {:ok, %ToolCall{} = call} ->
        call

      {:error, %Ecto.Changeset{} = changeset} ->
        reason = Utils.changeset_error_to_string(changeset)
        Logger.error("Failed to process ToolCall for a function. Reason: #{reason}")
        {:error, LangChainError.exception(changeset)}
    end
  end

  def do_process_response(_model, %{
        "finish_reason" => finish_reason,
        "message" => message,
        "index" => index
      }) do
    status = finish_reason_to_status(finish_reason)

    case Message.new(Map.merge(message, %{"status" => status, "index" => index})) do
      {:ok, message} ->
        message

      {:error, %Ecto.Changeset{} = changeset} ->
        {:error, LangChainError.exception(changeset)}
    end
  end

  # MS Azure returns numeric error codes. Interpret them when possible to give a computer-friendly reason
  #
  # https://learn.microsoft.com/en-us/troubleshoot/azure/azure-kubernetes/create-upgrade-delete/429-too-many-requests-errors
  def do_process_response(_model, %{
        "error" => %{"code" => code, "message" => reason} = error_data
      }) do
    type =
      case code do
        "429" ->
          "rate_limit_exceeded"

        "unsupported_value" ->
          if String.contains?(reason, "does not support 'system' with this model") do
            Logger.error(
              "This model requires 'reasoning_mode' to be enabled. Reason: #{inspect(reason)}"
            )

            # return the API error type as the exception type information
            error_data["type"]
          end

        _other ->
          nil
      end

    Logger.error("Received error from API: #{inspect(reason)}")
    {:error, LangChainError.exception(type: type, message: reason)}
  end

  def do_process_response(_model, %{"error" => %{"message" => reason}}) do
    Logger.error("Received error from API: #{inspect(reason)}")
    {:error, LangChainError.exception(message: reason)}
  end

  def do_process_response(_model, {:error, %Jason.DecodeError{} = response}) do
    error_message = "Received invalid JSON: #{inspect(response)}"
    Logger.error(error_message)

    {:error,
     LangChainError.exception(type: "invalid_json", message: error_message, original: response)}
  end

  def do_process_response(_model, other) do
    Logger.error("Trying to process an unexpected response. #{inspect(other)}")
    {:error, LangChainError.exception(message: "Unexpected response")}
  end

  defp finish_reason_to_status(nil), do: :incomplete
  defp finish_reason_to_status("stop"), do: :complete
  defp finish_reason_to_status("tool_calls"), do: :complete
  defp finish_reason_to_status("content_filter"), do: :complete
  defp finish_reason_to_status("length"), do: :length
  defp finish_reason_to_status("max_tokens"), do: :length

  defp finish_reason_to_status(other) do
    Logger.warning("Unsupported finish_reason in message. Reason: #{inspect(other)}")
    nil
  end

  defp maybe_add_org_id_header(%Req.Request{} = req) do
    org_id = get_org_id()

    if org_id do
      Req.Request.put_header(req, "OpenAI-Organization", org_id)
    else
      req
    end
  end

  defp maybe_add_proj_id_header(%Req.Request{} = req) do
    proj_id = get_proj_id()

    if proj_id do
      Req.Request.put_header(req, "OpenAI-Project", proj_id)
    else
      req
    end
  end

  defp get_ratelimit_info(response_headers) do
    # extract out all the ratelimit response headers
    #
    #  https://platform.openai.com/docs/guides/rate-limits/rate-limits-in-headers
    {return, _} =
      Map.split(response_headers, [
        "x-ratelimit-limit-requests",
        "x-ratelimit-limit-tokens",
        "x-ratelimit-remaining-requests",
        "x-ratelimit-remaining-tokens",
        "x-ratelimit-reset-requests",
        "x-ratelimit-reset-tokens",
        "x-request-id"
      ])

    return
  end

  defp get_token_usage(%{"usage" => usage} = _response_body) do
    # extract out the reported response token usage
    #
    #  https://platform.openai.com/docs/api-reference/chat/object#chat/object-usage
    TokenUsage.new!(%{
      input: Map.get(usage, "prompt_tokens"),
      output: Map.get(usage, "completion_tokens"),
      raw: usage
    })
  end

  defp get_token_usage(_response_body), do: nil

  @doc """
  Generate a config map that can later restore the model's configuration.
  """
  @impl ChatModel
  @spec serialize_config(t()) :: %{String.t() => any()}
  def serialize_config(%ChatOpenAI{} = model) do
    Utils.to_serializable_map(
      model,
      [
        :endpoint,
        :model,
        :temperature,
        :frequency_penalty,
        :reasoning_mode,
        :reasoning_effort,
        :receive_timeout,
        :seed,
        :n,
        :json_response,
        :json_schema,
        :stream,
        :max_tokens,
        :stream_options
      ],
      @current_config_version
    )
  end

  @doc """
  Restores the model from the config.
  """
  @impl ChatModel
  def restore_from_map(%{"version" => 1} = data) do
    ChatOpenAI.new(data)
  end
end<|MERGE_RESOLUTION|>--- conflicted
+++ resolved
@@ -550,10 +550,7 @@
     %{"type" => "text", "text" => part.content}
   end
 
-<<<<<<< HEAD
   def content_part_for_api(%_{} = _model, %ContentPart{type: :file, options: opts} = part) do
-=======
-  def for_api(%_{} = _model, %ContentPart{type: :file, options: opts} = part) do
     file_params =
       case Keyword.get(opts, :type, :base64) do
         :file_id ->
@@ -568,7 +565,6 @@
           }
       end
 
->>>>>>> 0e39f549
     %{
       "type" => "file",
       "file" => file_params
