defmodule LangChain.ChatModels.ChatAnthropic do
  @moduledoc """
  Module for interacting with [Anthropic models](https://docs.anthropic.com/claude/docs/models-overview#claude-3-a-new-generation-of-ai).

  Parses and validates inputs for making requests to [Anthropic's messages API](https://docs.anthropic.com/claude/reference/messages_post).

  Converts responses into more specialized `LangChain` data structures.

  ## Callbacks

  See the set of available callbacks: `LangChain.Chains.ChainCallbacks`

  ### Rate Limit API Response Headers

  Anthropic returns rate limit information in the response headers. Those can be
  accessed using an LLM callback like this:

      handler = %{
        on_llm_ratelimit_info: fn _chain, headers ->
          IO.inspect(headers)
        end
      }

      %{llm: ChatAnthropic.new!(%{model: "..."})}
      |> LLMChain.new!()
      # ... add messages ...
      |> LLMChain.add_callback(handler)
      |> LLMChain.run()

  When a request is received, something similar to the following will be output
  to the console.

      %{
        "anthropic-ratelimit-requests-limit" => ["50"],
        "anthropic-ratelimit-requests-remaining" => ["49"],
        "anthropic-ratelimit-requests-reset" => ["2024-06-08T04:28:30Z"],
        "anthropic-ratelimit-tokens-limit" => ["50000"],
        "anthropic-ratelimit-tokens-remaining" => ["50000"],
        "anthropic-ratelimit-tokens-reset" => ["2024-06-08T04:28:30Z"],
        "request-id" => ["req_1234"]
      }

  ### Token Usage

  Anthropic returns token usage information as part of the response body. The
  `LangChain.TokenUsage` is added to the `metadata` of the `LangChain.Message`
  and `LangChain.MessageDelta` structs that are processed under the `:usage`
  key.

  ```elixir
  %LangChain.MessageDelta{
    content: [],
    status: :incomplete,
    index: nil,
    role: :assistant,
    tool_calls: nil,
    metadata: %{
            usage: %LangChain.TokenUsage{
              input: 55,
              output: 4,
              raw: %{
                "cache_creation_input_tokens" => 0,
                "cache_read_input_tokens" => 0,
                "input_tokens" => 55,
                "output_tokens" => 4
              }
            }
    }
  }
  ```

  The `TokenUsage` data is accumulated for `MessageDelta` structs and the final usage information will be on the `LangChain.Message`.

  ## Tool Choice

  Anthropic supports forcing a tool to be used.
  - https://docs.anthropic.com/en/docs/build-with-claude/tool-use#forcing-tool-use

  This is supported through the `tool_choice` options. It takes a plain Elixir map to provide the configuration.

  By default, the LLM will choose a tool call if a tool is available and it determines it is needed. That's the "auto" mode.

  ### Example
  Force the LLM's response to make a tool call of the "get_weather" function.

      ChatAnthropic.new(%{
        model: "...",
        tool_choice: %{"type" => "tool", "name" => "get_weather"}
      })

  ## AWS Bedrock Support

  Anthropic Claude is supported in [AWS Bedrock](https://docs.aws.amazon.com/bedrock/latest/userguide/what-is-bedrock.html).

  To configure `ChatAnthropic` for use on AWS Bedrock:

  1. Request [Model Access](https://console.aws.amazon.com/bedrock/home?#/modelaccess) to get access to the Anthropic models you intend to use.
  2. Using your AWS Console, create an Access Key for your application.
  3. Set the key values in your `AWS_ACCESS_KEY_ID` and `AWS_SECRET_ACCESS_KEY` ENVs.
  4. Get the Model ID for the model you intend to use. [Base Models](https://console.aws.amazon.com/bedrock/home?#/models)
  5. Refer to `LangChain.Utils.BedrockConfig` for setting up the Bedrock authentication credentials for your environment.
  6. Setup your ChatAnthropic similar to the following:

      alias LangChain.ChatModels.ChatAnthropic

      ChatAnthropic.new!(%{
        model: "anthropic.claude-3-5-sonnet-20241022-v2:0",
        bedrock: BedrockConfig.from_application_env!()
      })

  ## Thinking

  Models like Claude 3.7 Sonnet introduced a hybrid approach which allows for "thinking" and reasoning.
  See the [Anthropic thinking documentation](https://docs.anthropic.com/en/docs/build-with-claude/extended-thinking)
  for up-to-date instructions on the usage.

  For instance, enabling thinking may require the `temperature` to be set to `1` and other settings like `topP` may not be allowed.

  The model supports a `:thinking` attribute where the data is a map that matches the structure in the
  [Anthropic documentation](https://docs.anthropic.com/en/api/messages#body-thinking). It is passed along as-is.

  **Example:**

      # Enable thinking and budget 2,000 tokens for the thinking space.
      model = ChatAnthropic.new!(%{
        model: "claude-3-7-sonnet-latest",
        thinking: %{type: "enabled", budget_tokens: 2000}
      })

      # Disable thinking
      model = ChatAnthropic.new!(%{
        model: "claude-3-7-sonnet-latest",
        thinking: %{type: "disabled"}
      })

  As of the documentation for Claude 3.7 Sonnet, the minimum budget for thinking is 1024 tokens.
  """
  use Ecto.Schema
  require Logger
  import Ecto.Changeset
  alias __MODULE__
  alias LangChain.Config
  alias LangChain.ChatModels.ChatModel
  alias LangChain.LangChainError
  alias LangChain.Message
  alias LangChain.Message.ContentPart
  alias LangChain.Message.ToolCall
  alias LangChain.Message.ToolResult
  alias LangChain.MessageDelta
  alias LangChain.TokenUsage
  alias LangChain.Function
  alias LangChain.FunctionParam
  alias LangChain.Utils
  alias LangChain.Callbacks
  alias LangChain.Utils.BedrockStreamDecoder
  alias LangChain.Utils.BedrockConfig

  @behaviour ChatModel

  @current_config_version 1

  @default_cache_control_block %{"type" => "ephemeral"}

  # TODO: Add "thinking" support - https://docs.anthropic.com/en/api/messages#body-thinking

  # TODO: https://docs.anthropic.com/en/api/messages#body-messages - Messages support for images:
  # > We currently support the base64 source type for images, and the image/jpeg, image/png, image/gif, and image/webp media types.

  # allow up to 1 minute for response.
  @receive_timeout 60_000

  @primary_key false
  embedded_schema do
    # API endpoint to use. Defaults to Anthropic's API
    field :endpoint, :string, default: "https://api.anthropic.com/v1/messages"

    # Configuration for AWS Bedrock. Configure this instead of endpoint & api_key if you want to use Bedrock.
    embeds_one :bedrock, BedrockConfig

    # API key for Anthropic. If not set, will use global api key. Allows for usage
    # of a different API key per-call if desired. For instance, allowing a
    # customer to provide their own.
    field :api_key, :string, redact: true

    # https://docs.anthropic.com/claude/reference/versions
    field :api_version, :string, default: "2023-06-01"

    # Duration in seconds for the response to be received. When streaming a very
    # lengthy response, a longer time limit may be required. However, when it
    # goes on too long by itself, it tends to hallucinate more.
    field :receive_timeout, :integer, default: @receive_timeout

    # field :model, :string, default: "claude-3-haiku-20240307"
    field :model, :string, default: "claude-3-haiku-20240307"

    # The maximum tokens allowed
    # This field is required to be present in the API request.
    # For now, all Claude models support max of 4096, which makes this default easy.
    field :max_tokens, :integer, default: 4096

    # Amount of randomness injected into the response. Ranges from 0.0 to 1.0. Defaults to 1.0.
    # Use temperature closer to 0.0 for analytical / multiple choice, and closer to 1.0 for
    # creative and generative tasks.
    field :temperature, :float, default: 1.0

    # Use nucleus sampling.
    # Recommended for advanced use cases only. You usually only need to use temperature.
    #
    # https://towardsdatascience.com/how-to-sample-from-language-models-682bceb97277
    #
    field :top_p, :float

    # Only sample from the top K options for each subsequent token.
    # Recommended for advanced use cases only. You usually only need to use temperature.
    #
    # https://towardsdatascience.com/how-to-sample-from-language-models-682bceb97277
    #
    field :top_k, :integer

    # Whether to stream the response
    field :stream, :boolean, default: false

    # A list of maps for callback handlers (treat as private)
    field :callbacks, {:array, :map}, default: []

    # Supported on "thinking" models like Claude 3.7 and later.
    field :thinking, :map

    # Tool choice option
    field :tool_choice, :map

    # Beta headers
    # https://docs.anthropic.com/claude/docs/tool-use - requires tools-2024-04-04 header during beta
    field :beta_headers, {:array, :string}, default: ["tools-2024-04-04"]

    # Additional level of raw api request and response data
    field :verbose_api, :boolean, default: false
  end

  @type t :: %ChatAnthropic{}

  @create_fields [
    :endpoint,
    :api_key,
    :api_version,
    :receive_timeout,
    :model,
    :max_tokens,
    :temperature,
    :top_p,
    :top_k,
    :stream,
    :thinking,
    :tool_choice,
    :beta_headers,
    :verbose_api
  ]
  @required_fields [:endpoint, :model]

  @doc """
  Setup a ChatAnthropic client configuration.
  """
  @spec new(attrs :: map()) :: {:ok, t} | {:error, Ecto.Changeset.t()}
  def new(%{} = attrs \\ %{}) do
    %ChatAnthropic{}
    |> cast(attrs, @create_fields)
    |> cast_embed(:bedrock)
    |> common_validation()
    |> apply_action(:insert)
  end

  @doc """
  Setup a ChatAnthropic client configuration and return it or raise an error if invalid.
  """
  @spec new!(attrs :: map()) :: t() | no_return()
  def new!(attrs \\ %{}) do
    case new(attrs) do
      {:ok, chain} ->
        chain

      {:error, changeset} ->
        raise LangChainError, changeset
    end
  end

  defp common_validation(changeset) do
    changeset
    |> validate_required(@required_fields)
    |> validate_number(:temperature, greater_than_or_equal_to: 0, less_than_or_equal_to: 1)
    |> validate_number(:receive_timeout, greater_than_or_equal_to: 0)
  end

  def get_system_text(nil) do
    get_system_text(Message.new_system!())
  end

  def get_system_text(%Message{role: :system, content: content} = _message)
      when is_binary(content) do
    [%{"type" => "text", "text" => content}]
  end

  def get_system_text(%Message{role: :system, content: content} = _message)
      when is_list(content) do
    Enum.map(content, &content_part_for_api/1)
  end

  @doc """
  Return the params formatted for an API request.
  """
  @spec for_api(t, message :: [map()], ChatModel.tools()) :: %{atom() => any()}
  def for_api(%ChatAnthropic{} = anthropic, messages, tools) do
    # separate the system message from the rest. Handled separately.
    {system, messages} =
      Utils.split_system_message(
        messages,
        "Anthropic only supports a single System message, however, you may use multiple ContentParts for the System message to indicate where prompt caching should be used."
      )

    messages =
      messages
      |> Enum.map(&message_for_api/1)
      |> post_process_and_combine_messages()

    %{
      model: anthropic.model,
      temperature: anthropic.temperature,
      stream: anthropic.stream,
      messages: messages,
      # Anthropic sets the `system` message on the request body, not as part of
      # the messages list.
      system: get_system_text(system)
    }
    |> Utils.conditionally_add_to_map(:tools, get_tools_for_api(tools))
    |> Utils.conditionally_add_to_map(:tool_choice, get_tool_choice(anthropic))
    |> Utils.conditionally_add_to_map(:max_tokens, anthropic.max_tokens)
    |> Utils.conditionally_add_to_map(:top_p, anthropic.top_p)
    |> Utils.conditionally_add_to_map(:top_k, anthropic.top_k)
    |> Utils.conditionally_add_to_map(:thinking, anthropic.thinking)
    |> maybe_transform_for_bedrock(anthropic.bedrock)
  end

  defp maybe_transform_for_bedrock(body, nil), do: body

  defp maybe_transform_for_bedrock(body, %BedrockConfig{} = bedrock) do
    body
    |> Map.put(:anthropic_version, bedrock.anthropic_version)
    |> Map.drop([:model, :stream])
  end

  defp get_tool_choice(%ChatAnthropic{
         tool_choice: %{"type" => "tool", "name" => name} = _tool_choice
       })
       when is_binary(name) and byte_size(name) > 0,
       do: %{"type" => "tool", "name" => name}

  defp get_tool_choice(%ChatAnthropic{tool_choice: %{"type" => type} = _tool_choice})
       when is_binary(type) and byte_size(type) > 0,
       do: %{"type" => type}

  defp get_tool_choice(%ChatAnthropic{}), do: nil

  defp get_tools_for_api(nil), do: []

  defp get_tools_for_api(tools) do
    Enum.map(tools, fn
      %Function{} = function ->
        for_api(function)
    end)
  end

  @doc """
  Calls the Anthropic API passing the ChatAnthropic struct with configuration, plus
  either a simple message or the list of messages to act as the prompt.

  Optionally pass in a callback function that can be executed as data is
  received from the API.

  **NOTE:** This function *can* be used directly, but the primary interface
  should be through `LangChain.Chains.LLMChain`. The `ChatAnthropic` module is more focused on
  translating the `LangChain` data structures to and from the Anthropic API.

  Another benefit of using `LangChain.Chains.LLMChain` is that it combines the
  storage of messages, adding functions, adding custom context that should be
  passed to functions, and automatically applying `LangChain.MessageDelta`
  structs as they are are received, then converting those to the full
  `LangChain.Message` once fully complete.
  """
  @impl ChatModel
  def call(anthropic, prompt, functions \\ [])

  def call(%ChatAnthropic{} = anthropic, prompt, functions) when is_binary(prompt) do
    messages = [
      Message.new_system!(),
      Message.new_user!(prompt)
    ]

    call(anthropic, messages, functions)
  end

  def call(%ChatAnthropic{} = anthropic, messages, functions) when is_list(messages) do
    metadata = %{
      model: anthropic.model,
      message_count: length(messages),
      tools_count: length(functions)
    }

    LangChain.Telemetry.span([:langchain, :llm, :call], metadata, fn ->
      try do
        # Track the prompt being sent
        LangChain.Telemetry.llm_prompt(
          %{system_time: System.system_time()},
          %{model: anthropic.model, messages: messages}
        )

        # make base api request and perform high-level success/failure checks
        case do_api_request(anthropic, messages, functions) do
          {:error, %LangChainError{} = error} ->
            {:error, error}

          parsed_data ->
            # Track the response being received
            LangChain.Telemetry.llm_response(
              %{system_time: System.system_time()},
              %{model: anthropic.model, response: parsed_data}
            )

            {:ok, parsed_data}
        end
      rescue
        err in LangChainError ->
          {:error, err}
      end
    end)
  end

  # Call Anthropic's API.
  #
  # The result of the function is:
  #
  # - `result` - where `result` is a data-structure like a list or map.
  # - `{:error, %LangChainError{} = reason}` - An `LangChain.LangChainError` exception with an explanation of what went wrong.
  #
  # If `stream: false`, the completed message is returned.
  #
  # Retries the request up to 3 times on transient errors with a 1 second delay
  @doc false
  @spec do_api_request(t(), [Message.t()], ChatModel.tools(), non_neg_integer()) ::
          list() | struct() | {:error, LangChainError.t()} | no_return()
  def do_api_request(anthropic, messages, tools, retry_count \\ 3)

  def do_api_request(_anthropic, _messages, _functions, 0) do
    raise LangChainError,
      type: "retries_exceeded",
      message: "Retries exceeded. Connection failed."
  end

  def do_api_request(
        %ChatAnthropic{stream: false} = anthropic,
        messages,
        tools,
        retry_count
      ) do
    raw_data = for_api(anthropic, messages, tools)

    if anthropic.verbose_api do
      IO.inspect(raw_data, label: "RAW DATA BEING SUBMITTED")
    end

    req =
      Req.new(
        url: url(anthropic),
        json: raw_data,
        headers: headers(anthropic),
        receive_timeout: anthropic.receive_timeout,
        retry: :transient,
        max_retries: 3,
        retry_delay: fn attempt -> 300 * attempt end,
        aws_sigv4: aws_sigv4_opts(anthropic.bedrock)
      )

    req
    |> Req.post()
    # parse the body and return it as parsed structs
    |> case do
      {:ok, %Req.Response{status: 200, body: data} = response} ->
        if anthropic.verbose_api do
          IO.inspect(response, label: "RAW REQ RESPONSE")
        end

        Callbacks.fire(anthropic.callbacks, :on_llm_ratelimit_info, [
          get_ratelimit_info(response.headers)
        ])

        case do_process_response(anthropic, data) do
          {:error, reason} ->
            {:error, reason}

          result ->
            Callbacks.fire(anthropic.callbacks, :on_llm_new_message, [result])

            result
        end

      {:ok, %Req.Response{status: 529}} ->
        {:error, LangChainError.exception(type: "overloaded", message: "Overloaded")}

      {:error, %Req.TransportError{reason: :timeout} = err} ->
        {:error,
         LangChainError.exception(type: "timeout", message: "Request timed out", original: err)}

      {:error, %Req.TransportError{reason: :closed}} ->
        # Force a retry by making a recursive call decrementing the counter
        Logger.debug(fn -> "Mint connection closed: retry count = #{inspect(retry_count)}" end)
        do_api_request(anthropic, messages, tools, retry_count - 1)

      {:error, %LangChainError{}} = error ->
        # pass through the already handled exception
        error

      other ->
        message = "Unexpected and unhandled API response! #{inspect(other)}"
        Logger.error(message)
        {:error, LangChainError.exception(type: "unexpected_response", message: message)}
    end
  end

  def do_api_request(
        %ChatAnthropic{stream: true} = anthropic,
        messages,
        tools,
        retry_count
      ) do
<<<<<<< HEAD
    raw_data = for_api(anthropic, messages, tools)

    if anthropic.verbose_api do
      IO.inspect(raw_data, label: "RAW DATA BEING SUBMITTED")
    end
=======
    # Track the prompt being sent for streaming
    LangChain.Telemetry.llm_prompt(
      %{system_time: System.system_time(), streaming: true},
      %{model: anthropic.model, messages: messages}
    )
>>>>>>> 0e39f549

    Req.new(
      url: url(anthropic),
      json: raw_data,
      headers: headers(anthropic),
      receive_timeout: anthropic.receive_timeout,
      aws_sigv4: aws_sigv4_opts(anthropic.bedrock)
    )
    |> Req.post(
      into:
        Utils.handle_stream_fn(
          anthropic,
          &decode_stream(anthropic, &1),
          &do_process_response(anthropic, &1)
        )
    )
    |> case do
      {:ok, %Req.Response{body: data} = response} ->
        Callbacks.fire(anthropic.callbacks, :on_llm_ratelimit_info, [
          get_ratelimit_info(response.headers)
        ])

        # Track the stream completion
        LangChain.Telemetry.emit_event(
          [:langchain, :llm, :response, streaming: true],
          %{system_time: System.system_time()},
          %{model: anthropic.model}
        )

        data

      # The error tuple was successfully received from the API. Unwrap it and
      # return it as an error.
      {:ok, {:error, %LangChainError{} = error}} ->
        {:error, error}

      {:error, %Req.TransportError{reason: :timeout} = err} ->
        {:error,
         LangChainError.exception(type: "timeout", message: "Request timed out", original: err)}

      {:error, %Req.TransportError{reason: :closed}} ->
        # Force a retry by making a recursive call decrementing the counter
        Logger.debug(fn -> "Mint connection closed: retry count = #{inspect(retry_count)}" end)
        do_api_request(anthropic, messages, tools, retry_count - 1)

      {:error, %LangChainError{}} = error ->
        # pass through the already handled exception
        error

      other ->
        message = "Unhandled and unexpected response from streamed post call. #{inspect(other)}"
        Logger.error(message)
        {:error, LangChainError.exception(type: "unexpected_response", message: message)}
    end
  end

  defp aws_sigv4_opts(nil), do: nil
  defp aws_sigv4_opts(%BedrockConfig{} = bedrock), do: BedrockConfig.aws_sigv4_opts(bedrock)

  @spec get_api_key(binary() | nil) :: String.t()
  defp get_api_key(api_key) do
    # if no API key is set default to `""` which will raise an error
    api_key || Config.resolve(:anthropic_key, "")
  end

  defp headers(%ChatAnthropic{
         bedrock: nil,
         api_key: api_key,
         api_version: api_version,
         beta_headers: beta_headers
       }) do
    %{
      "x-api-key" => get_api_key(api_key),
      "content-type" => "application/json",
      "anthropic-version" => api_version
    }
    |> Utils.conditionally_add_to_map(
      "anthropic-beta",
      if(!Enum.empty?(beta_headers), do: Enum.join(beta_headers, ","))
    )
  end

  defp headers(%ChatAnthropic{bedrock: %BedrockConfig{}}) do
    %{
      "content-type" => "application/json",
      "accept" => "application/json"
    }
  end

  defp url(%ChatAnthropic{bedrock: nil} = anthropic) do
    anthropic.endpoint
  end

  defp url(%ChatAnthropic{bedrock: %BedrockConfig{} = bedrock, stream: stream} = anthropic) do
    BedrockConfig.url(bedrock, model: anthropic.model, stream: stream)
  end

  # Parse a new message response
  @doc false
  @spec do_process_response(t(), data :: %{String.t() => any()} | {:error, any()}) ::
          Message.t()
          | [Message.t()]
          | MessageDelta.t()
          | [MessageDelta.t()]
          | {:error, LangChainError.t()}
  def do_process_response(_model, %{
        "role" => "assistant",
        "content" => contents,
        "stop_reason" => stop_reason,
        "type" => "message",
        "usage" => usage
      }) do
    new_message =
      %{
        role: :assistant,
        content: [],
        status: stop_reason_to_status(stop_reason)
      }
      |> Message.new()
      |> TokenUsage.set_wrapped(get_token_usage(usage))
      |> to_response()

    # reduce over the contents and accumulate to the message
    Enum.reduce(contents, new_message, fn content, acc ->
      do_process_content_response(acc, content)
    end)
  end

  def do_process_response(_model, %{
        "type" => "message_start",
        "message" => %{
          "type" => "message",
          "role" => role,
          "content" => content,
          "usage" => usage
        }
      }) do
    %{
      role: role,
      content: content,
      status: :incomplete
    }
    |> MessageDelta.new()
    |> TokenUsage.set_wrapped(get_token_usage(usage))
    |> to_response()
  end

  def do_process_response(_model, %{
        "type" => "content_block_start",
        "index" => index,
        "content_block" => %{
          "type" => "thinking",
          "thinking" => content,
          "signature" => signature
        }
      }) do
    %{
      role: :assistant,
      content:
        ContentPart.new!(%{type: :thinking, content: content, options: [signature: signature]}),
      status: :incomplete,
      index: index
    }
    |> MessageDelta.new()
    |> to_response()
  end

  def do_process_response(_model, %{
        "type" => "content_block_start",
        "index" => index,
        "content_block" => %{"type" => "text", "text" => content}
      }) do
    %{
      role: :assistant,
      content: ContentPart.text!(content),
      status: :incomplete,
      index: index
    }
    |> MessageDelta.new()
    |> to_response()
  end

  def do_process_response(_model, %{
        "type" => "content_block_start",
        "index" => index,
        "content_block" => %{"type" => "redacted_thinking", "data" => content}
      }) do
    %{
      role: :assistant,
      content:
        ContentPart.new!(%{
          type: :unsupported,
          content: content,
          options: [type: "redacted_thinking"]
        }),
      status: :incomplete,
      index: index
    }
    |> MessageDelta.new()
    |> to_response()
  end

  def do_process_response(_model, %{
        "type" => "content_block_delta",
        "index" => index,
        "delta" => %{"type" => "text_delta", "text" => content}
      }) do
    %{
      role: :assistant,
      content: ContentPart.text!(content),
      status: :incomplete,
      index: index
    }
    |> MessageDelta.new()
    |> to_response()
  end

  def do_process_response(_model, %{
        "type" => "content_block_start",
        "index" => tool_index,
        "content_block" => %{"type" => "tool_use", "id" => call_id, "name" => tool_name}
      }) do
    %{
      role: :assistant,
      status: :incomplete,
      tool_calls: [
        ToolCall.new!(%{
          type: :function,
          name: tool_name,
          call_id: call_id,
          index: tool_index
        })
      ]
    }
    |> MessageDelta.new()
    |> to_response()
  end

  def do_process_response(_model, %{
        "type" => "content_block_delta",
        "index" => tool_index,
        "delta" => %{"type" => "input_json_delta", "partial_json" => partial_json}
      }) do
    %{
      role: :assistant,
      status: :incomplete,
      tool_calls: [
        ToolCall.new!(%{
          arguments: partial_json,
          index: tool_index
        })
      ]
    }
    |> MessageDelta.new()
    |> to_response()
  end

  def do_process_response(_model, %{
        "type" => "content_block_delta",
        "index" => content_index,
        "delta" => %{"type" => "thinking_delta", "thinking" => thinking}
      }) do
    %{
      role: :assistant,
      status: :incomplete,
      index: content_index,
      content: ContentPart.new!(%{type: :thinking, content: thinking})
    }
    |> MessageDelta.new()
    |> to_response()
  end

  def do_process_response(_model, %{
        "type" => "content_block_delta",
        "index" => content_index,
        "delta" => %{"type" => "signature_delta", "signature" => signature}
      }) do
    %{
      role: :assistant,
      status: :incomplete,
      index: content_index,
      content: ContentPart.new!(%{type: :thinking, options: [signature: signature]})
    }
    |> MessageDelta.new()
    |> to_response()
  end

  # # TODO: redacted_thinking - need a real streamed example of it
  # def do_process_response(_model, %{
  #       "type" => "content_block_delta",
  #       "index" => content_index,
  #       "delta" => %{"type" => "signature_delta", "signature" => signature}
  #     }) do
  #   %{
  #     role: :assistant,
  #     status: :incomplete,
  #     index: content_index,
  #     content: [ContentPart.new!(%{type: :thinking, options: %{signature: signature}})]
  #   }
  #   |> MessageDelta.new()
  #   |> to_response()
  # end

  def do_process_response(
        _model,
        %{
          "type" => "message_delta",
          "delta" => %{"stop_reason" => stop_reason},
          "usage" => usage
        } = _data
      ) do
    %{
      role: :assistant,
      content: nil,
      status: stop_reason_to_status(stop_reason)
    }
    |> MessageDelta.new()
    |> TokenUsage.set_wrapped(get_token_usage(usage))
    |> to_response()
  end

  def do_process_response(_model, %{
        "type" => "error",
        "error" => %{"type" => type, "message" => reason}
      }) do
    Logger.error("Received error from API: #{inspect(reason)}")
    {:error, LangChainError.exception(type: type, message: reason)}
  end

  def do_process_response(_model, %{"error" => %{"message" => reason} = error}) do
    Logger.error("Received error from API: #{inspect(reason)}")
    {:error, LangChainError.exception(type: error["type"], message: reason)}
  end

  def do_process_response(_model, {:error, %Jason.DecodeError{} = response}) do
    error_message = "Received invalid JSON: #{inspect(response)}"
    Logger.error(error_message)

    {:error,
     LangChainError.exception(type: "invalid_json", message: error_message, original: response)}
  end

  def do_process_response(%ChatAnthropic{bedrock: %BedrockConfig{}}, %{
        "message" => "Too many requests" <> _rest = message
      }) do
    # the error isn't wrapped in an error JSON object. tsk, tsk
    {:error, LangChainError.exception(type: "too_many_requests", message: message)}
  end

  def do_process_response(%ChatAnthropic{bedrock: %BedrockConfig{}}, %{"message" => message}) do
    {:error, LangChainError.exception(message: "Received error from API: #{message}")}
  end

  def do_process_response(%ChatAnthropic{bedrock: %BedrockConfig{}}, %{
        bedrock_exception: exceptions
      }) do
    {:error,
     LangChainError.exception(message: "Stream exception received: #{inspect(exceptions)}")}
  end

  def do_process_response(_model, other) do
    Logger.error("Failed to process an unexpected response. #{inspect(other)}")

    {:error,
     LangChainError.exception(type: "unexpected_response", message: "Unexpected response")}
  end

  # for parsing a list of received content JSON objects
  defp do_process_content_response(%Message{} = message, %{"type" => "text", "text" => ""}),
    do: message

  defp do_process_content_response(%Message{} = message, %{"type" => "text", "text" => text}) do
    %Message{message | content: message.content ++ [ContentPart.text!(text)]}
  end

  defp do_process_content_response(%Message{} = message, %{
         "type" => "redacted_thinking",
         "data" => data
       }) do
    parts = message.content || []

    %Message{
      message
      | content:
          parts ++
            [
              ContentPart.new!(%{
                type: :unsupported,
                content: data,
                options: [type: "redacted_thinking"]
              })
            ]
    }
  end

  defp do_process_content_response(%Message{} = message, %{
         "type" => "thinking",
         "thinking" => thinking,
         "signature" => signature
       }) do
    parts = message.content || []

    %Message{
      message
      | content:
          parts ++
            [
              ContentPart.new!(%{
                type: :thinking,
                content: thinking,
                options: [signature: signature]
              })
            ]
    }
  end

  defp do_process_content_response(
         %Message{} = message,
         %{"type" => "tool_use", "id" => call_id, "name" => name} = call
       ) do
    arguments =
      case call["input"] do
        # when properties is an empty string, treat it as nil
        %{"properties" => ""} ->
          nil

        # when properties is an empty map, treat it as nil
        %{"properties" => %{} = props} when props == %{} ->
          nil

        # when an empty map, return nil
        %{} = data when data == %{} ->
          nil

        # when a map with data
        %{} = data ->
          data
      end

    %Message{
      message
      | tool_calls:
          message.tool_calls ++
            [
              ToolCall.new!(%{
                type: :function,
                call_id: call_id,
                name: name,
                arguments: arguments,
                status: :complete
              })
            ]
    }
  end

  defp do_process_content_response({:error, _reason} = error, _content) do
    error
  end

  defp to_response({:ok, message}), do: message

  defp to_response({:error, %Ecto.Changeset{} = changeset}),
    do: {:error, LangChainError.exception(changeset)}

  defp stop_reason_to_status("end_turn"), do: :complete
  defp stop_reason_to_status("tool_use"), do: :complete
  defp stop_reason_to_status("max_tokens"), do: :length
  defp stop_reason_to_status("stop_sequence"), do: :complete

  defp stop_reason_to_status(other) do
    Logger.warning("Unsupported stop_reason. Reason: #{inspect(other)}")
    nil
  end

  @doc false
  def parse_stream_events(%ChatAnthropic{bedrock: nil}, {chunk, buffer}) do
    # Combine the incoming data with any buffered incomplete data
    combined_data = buffer <> chunk

    # Split data by double newline to find complete messages
    entries = String.split(combined_data, "\n\n", trim: true)

    # The last part may be incomplete if it doesn't end with "\n\n"
    {to_process, incomplete} =
      if String.ends_with?(combined_data, "\n\n") do
        {entries, ""}
      else
        # process all but the last, keep the last as incomplete
        {Enum.slice(entries, 0..-2//1), List.last(entries)}
      end

    processed =
      to_process
      |> Enum.reduce([], fn chunk, acc ->
        # Split chunk into lines
        lines = String.split(chunk, "\n", trim: true)

        # Find the data line that contains the JSON. The data contains all the
        # information we need so we skip the "event: " lines.
        case Enum.find(lines, &String.starts_with?(&1, "data: ")) do
          nil ->
            acc

          data_line ->
            # Extract and parse the JSON data
            json = String.replace_prefix(data_line, "data: ", "")

            case Jason.decode(json) do
              {:ok, parsed} -> acc ++ [parsed]
              {:error, _} -> acc
            end
        end
      end)

    {processed, incomplete}
  end

  @doc false
  def decode_stream(%ChatAnthropic{bedrock: nil} = model, {chunk, buffer}) do
    if model.verbose_api do
      IO.inspect(chunk, label: "RCVD RAW CHUNK")
    end

    {to_process, incomplete} = parse_stream_events(model, {chunk, buffer})

    if model.verbose_api do
      IO.inspect(to_process, label: "RAW TO PROCESS")
    end

    processed = Enum.filter(to_process, &relevant_event?/1)

    {processed, incomplete}
  end

  def relevant_event?(%{"type" => "message_start"}), do: true
  def relevant_event?(%{"type" => "content_block_delta"}), do: true
  def relevant_event?(%{"type" => "content_block_start"}), do: true
  def relevant_event?(%{"type" => "message_delta"}), do: true
  def relevant_event?(%{"type" => "error"}), do: true
  # ignoring
  def relevant_event?(%{"type" => "ping"}), do: false
  def relevant_event?(%{"type" => "content_block_stop"}), do: false
  def relevant_event?(%{"type" => "message_stop"}), do: false
  # catch-all for when we miss something
  def relevant_event?(event) do
    Logger.error("Unsupported event received when parsing Anthropic response: #{inspect(event)}")
    false
  end

  @doc false
  def decode_stream(%ChatAnthropic{bedrock: %BedrockConfig{}}, {chunk, buffer}, chunks \\ []) do
    {chunks, remaining} = BedrockStreamDecoder.decode_stream({chunk, buffer}, chunks)

    chunks =
      Enum.filter(chunks, fn chunk ->
        Map.has_key?(chunk, :bedrock_exception) || relevant_event?(chunk)
      end)

    {chunks, remaining}
  end

  @doc """
  Convert a LangChain structure to the expected map of data for the Anthropic API.
  """
  @spec for_api(Message.t() | ContentPart.t() | Function.t()) ::
          %{String.t() => any()} | no_return()
  # def for_api(%Message{role: :assistant, tool_calls: calls} = msg)
  #     when is_list(calls) and calls != [] do
  #   text_content =
  #     if is_binary(msg.content) do
  #       [
  #         %{
  #           "type" => "text",
  #           "text" => msg.content
  #         }
  #       ]
  #     else
  #       []
  #     end

  #   tool_calls = Enum.map(calls, &for_api(&1))

  #   %{
  #     "role" => "assistant",
  #     "content" => text_content ++ tool_calls
  #   }
  # end

  # def for_api(%Message{role: :tool, tool_results: results}) when is_list(results) do
  #   # convert ToolResult into the expected format for Anthropic.
  #   #
  #   # A tool result is returned as a list within the content of a user message.
  #   tool_results = Enum.map(results, &for_api(&1))

  #   %{
  #     "role" => "user",
  #     "content" => tool_results
  #   }
  # end

  # # when content is plain text
  # def for_api(%Message{content: content} = msg) when is_binary(content) do
  #   %{
  #     "role" => Atom.to_string(msg.role),
  #     "content" => [msg.content |> ContentPart.text!() |> content_part_for_api()]
  #   }
  # end

  # def for_api(%Message{role: :user, content: content}) when is_list(content) do
  #   %{
  #     "role" => "user",
  #     "content" => Enum.map(content, &content_part_for_api(&1))
  #   }
  # end

  # def for_api(%Message{role: role, content: content}) when is_list(content) do
  #   %{
  #     "role" => Atom.to_string(role),
  #     "content" =>
  #       content
  #       |> Enum.map(&content_part_for_api(&1))
  #       |> Enum.reject(&is_nil/1)
  #   }
  # end

  # Function support
  def for_api(%Function{} = fun) do
    # I'm here
    %{
      "name" => fun.name,
      "input_schema" => get_parameters(fun)
    }
    |> Utils.conditionally_add_to_map("description", fun.description)
  end

  # ToolCall support
  def for_api(%ToolCall{} = call) do
    %{
      "type" => "tool_use",
      "id" => call.call_id,
      "name" => call.name,
      "input" => call.arguments || %{}
    }
  end

  # ToolResult support
  def for_api(%ToolResult{} = result) do
    case Keyword.fetch(result.options || [], :cache_control) do
      :error ->
        %{
          "type" => "tool_result",
          "tool_use_id" => result.tool_call_id,
          "content" => result.content
        }

      {:ok, setting} ->
        setting = if setting == true, do: @default_cache_control_block, else: setting

        %{
          "type" => "tool_result",
          "tool_use_id" => result.tool_call_id,
          "content" => result.content,
          "cache_control" => setting
        }
    end
    |> Utils.conditionally_add_to_map("is_error", result.is_error)
  end

  @doc """
  Converts a Message to the format expected by the Anthropic API.
  """
  def message_for_api(%Message{role: :assistant, tool_calls: calls} = msg)
      when is_list(calls) and calls != [] do
    text_content = content_parts_for_api(msg.content)

    tool_calls = Enum.map(calls, &for_api(&1))

    %{
      "role" => "assistant",
      "content" => text_content ++ tool_calls
    }
  end

  def message_for_api(%Message{role: :tool, tool_results: results}) when is_list(results) do
    # convert ToolResult into the expected format for Anthropic.
    #
    # A tool result is returned as a list within the content of a user message.
    tool_results = Enum.map(results, &for_api(&1))

    %{
      "role" => "user",
      "content" => tool_results
    }
  end

  # when content is plain text
  def message_for_api(%Message{content: content} = msg) when is_binary(content) do
    %{
      "role" => Atom.to_string(msg.role),
      "content" => [msg.content |> ContentPart.text!() |> content_part_for_api()]
    }
  end

  def message_for_api(%Message{role: :user, content: content}) when is_list(content) do
    %{
      "role" => "user",
      "content" => Enum.map(content, &content_part_for_api(&1))
    }
  end

  def message_for_api(%Message{role: role, content: content}) when is_list(content) do
    %{
      "role" => Atom.to_string(role),
      "content" =>
        content
        |> Enum.map(&content_part_for_api(&1))
        |> Enum.reject(&is_nil/1)
    }
  end

  @doc """
  Converts a list of ContentParts to the format expected by the Anthropic API.
  """
  def content_parts_for_api(contents)
  def content_parts_for_api(nil), do: []

  def content_parts_for_api(contents) when is_list(contents) do
    Enum.map(contents, &content_part_for_api/1)
  end

  def content_parts_for_api(content) when is_binary(content) do
    [
      %{
        "type" => "text",
        "text" => content
      }
    ]
  end

  @doc """
  Converts a ContentPart to the format expected by the Anthropic API.

  Handles different content types:
  - `:text` - Converts to a text content part, optionally with cache control settings
  - `:thinking` - Converts to a thinking content part with required signature
  - `:unsupported` - Handles custom content types specified in options
  - `:image` - Converts to an image content part with base64 data and media type
  - `:image_url` - Raises an error as Anthropic doesn't support image URLs

  ## Options

  For `:text` type:
  - `:cache_control` - When provided, adds cache control settings to the content

  For `:thinking` type:
  - `:signature` - Required signature for thinking content

  For `:unsupported` type:
  - `:type` - Required string specifying the custom content type

  For `:image` type:
  - `:media` - Required media type (`:png`, `:jpg`, `:jpeg`, `:gif`, `:webp`, or a string)

  Returns `nil` for unsupported content without required options.
  """
  @spec content_part_for_api(ContentPart.t()) :: map() | nil | no_return()
  def content_part_for_api(%ContentPart{type: :text} = part) do
    case Keyword.fetch(part.options || [], :cache_control) do
      :error ->
        %{"type" => "text", "text" => part.content}

      {:ok, setting} ->
        setting = if setting == true, do: @default_cache_control_block, else: setting
        %{"type" => "text", "text" => part.content, "cache_control" => setting}
    end
  end

  def content_part_for_api(%ContentPart{type: :thinking} = part) do
    # Handle thinking content with signature
    case Keyword.fetch(part.options || [], :signature) do
      :error ->
        # Without a valid signature, we can't send thinking content
        Logger.warning("Thinking ContentPart without signature will be omitted: #{inspect(part)}")
        nil

      {:ok, signature} ->
        # Thinking content with signature
        %{"type" => "thinking", "thinking" => part.content, "signature" => signature}
    end
  end

  def content_part_for_api(%ContentPart{type: :unsupported} = part) do
    # Handle unsupported content types by using the type provided in options
    case Keyword.fetch(part.options || [], :type) do
      :error ->
        # If no type is provided, log a warning and return nil
        Logger.warning(
          "Unsupported ContentPart without type specification will be omitted: #{inspect(part)}"
        )

        nil

      {:ok, type} when is_binary(type) ->
        # Use the specified type from options and pass the content as data
        %{"type" => type, "data" => part.content}
    end
  end

  def content_part_for_api(%ContentPart{type: :image} = part) do
    media =
      case Keyword.fetch!(part.options || [], :media) do
        :png ->
          "image/png"

        :gif ->
          "image/gif"

        :jpg ->
          "image/jpeg"

        :jpeg ->
          "image/jpeg"

        :webp ->
          "image/webp"

        value when is_binary(value) ->
          value

        other ->
          message = "Received unsupported media type for ContentPart: #{inspect(other)}"
          Logger.error(message)
          raise LangChainError, message
      end

    %{
      "type" => "image",
      "source" => %{
        "type" => "base64",
        "data" => part.content,
        "media_type" => media
      }
    }
  end

  def content_part_for_api(%ContentPart{type: :image_url} = _part) do
    raise LangChainError, "Anthropic does not support image_url"
  end

  defp get_parameters(%Function{parameters: [], parameters_schema: nil} = _fun) do
    %{
      "type" => "object",
      "properties" => %{}
    }
  end

  defp get_parameters(%Function{parameters: [], parameters_schema: schema} = _fun)
       when is_map(schema) do
    schema
  end

  defp get_parameters(%Function{parameters: params} = _fun) do
    FunctionParam.to_parameters_schema(params)
  end

  @doc """
  After all the messages have been converted using `for_api/1`, this combines
  multiple sequential tool response messages. The Anthropic API is very strict
  about user, assistant, user, assistant sequenced messages.
  """
  def post_process_and_combine_messages(messages) do
    messages
    |> Enum.reverse()
    |> Enum.reduce([], fn
      # when two "user" role messages are listed together, combine them. This
      # can happen because multiple ToolCalls require multiple tool response
      # messages, but Anthropic does those as a User message and strictly
      # enforces that multiple user messages in a row are not permitted.
      %{"role" => "user"} = item, [%{"role" => "user"} = prev | rest] = _acc ->
        updated_prev = merge_user_messages(item, prev)
        # merge current item into the previous and return the updated list
        # updated_prev = Map.put(prev, "content", item["content"] ++ prev["content"])
        [updated_prev | rest]

      item, acc ->
        [item | acc]
    end)
  end

  # Merge the two user messages
  defp merge_user_messages(%{"role" => "user"} = item, %{"role" => "user"} = prev) do
    item = get_merge_friendly_user_content(item)
    prev = get_merge_friendly_user_content(prev)

    Map.put(prev, "content", item["content"] ++ prev["content"])
  end

  defp get_merge_friendly_user_content(%{"role" => "user", "content" => content} = item)
       when is_binary(content) do
    # replace the string content with text object
    Map.put(item, "content", [%{"type" => "text", "text" => content}])
  end

  defp get_merge_friendly_user_content(%{"role" => "user", "content" => content} = item)
       when is_list(content) do
    item
  end

  defp get_ratelimit_info(response_headers) do
    # extract out all the ratelimit response headers
    #
    #  https://docs.anthropic.com/en/api/rate-limits#response-headers
    {return, _} =
      Map.split(response_headers, [
        "anthropic-ratelimit-requests-limit",
        "anthropic-ratelimit-requests-remaining",
        "anthropic-ratelimit-requests-reset",
        "anthropic-ratelimit-tokens-limit",
        "anthropic-ratelimit-tokens-remaining",
        "anthropic-ratelimit-tokens-reset",
        "retry-after",
        "request-id"
      ])

    return
  end

  defp get_token_usage(usage_data) do
    # if prompt caching has been used the response will also contain
    # "cache_creation_input_tokens" and "cache_read_input_tokens"
    TokenUsage.new!(%{
      input: Map.get(usage_data, "input_tokens"),
      output: Map.get(usage_data, "output_tokens"),
      raw: usage_data
    })
  end

  defp get_token_usage(_usage_data), do: nil

  @doc """
  Generate a config map that can later restore the model's configuration.
  """
  @impl ChatModel
  @spec serialize_config(t()) :: %{String.t() => any()}
  def serialize_config(%ChatAnthropic{} = model) do
    Utils.to_serializable_map(
      model,
      [
        :endpoint,
        :model,
        :api_version,
        :temperature,
        :max_tokens,
        :receive_timeout,
        :top_p,
        :top_k,
        :stream,
        :beta_headers
      ],
      @current_config_version
    )
  end

  @doc """
  Restores the model from the config.
  """
  @impl ChatModel
  def restore_from_map(%{"version" => 1} = data) do
    ChatAnthropic.new(data)
  end
end<|MERGE_RESOLUTION|>--- conflicted
+++ resolved
@@ -161,7 +161,7 @@
 
   @default_cache_control_block %{"type" => "ephemeral"}
 
-  # TODO: Add "thinking" support - https://docs.anthropic.com/en/api/messages#body-thinking
+  # Added "thinking" support - https://docs.anthropic.com/en/api/messages#body-thinking
 
   # TODO: https://docs.anthropic.com/en/api/messages#body-messages - Messages support for images:
   # > We currently support the base64 source type for images, and the image/jpeg, image/png, image/gif, and image/webp media types.
@@ -530,19 +530,17 @@
         tools,
         retry_count
       ) do
-<<<<<<< HEAD
     raw_data = for_api(anthropic, messages, tools)
 
     if anthropic.verbose_api do
       IO.inspect(raw_data, label: "RAW DATA BEING SUBMITTED")
     end
-=======
+
     # Track the prompt being sent for streaming
     LangChain.Telemetry.llm_prompt(
       %{system_time: System.system_time(), streaming: true},
       %{model: anthropic.model, messages: messages}
     )
->>>>>>> 0e39f549
 
     Req.new(
       url: url(anthropic),
@@ -830,22 +828,6 @@
     |> to_response()
   end
 
-  # # TODO: redacted_thinking - need a real streamed example of it
-  # def do_process_response(_model, %{
-  #       "type" => "content_block_delta",
-  #       "index" => content_index,
-  #       "delta" => %{"type" => "signature_delta", "signature" => signature}
-  #     }) do
-  #   %{
-  #     role: :assistant,
-  #     status: :incomplete,
-  #     index: content_index,
-  #     content: [ContentPart.new!(%{type: :thinking, options: %{signature: signature}})]
-  #   }
-  #   |> MessageDelta.new()
-  #   |> to_response()
-  # end
-
   def do_process_response(
         _model,
         %{
