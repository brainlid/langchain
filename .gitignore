--- conflicted
+++ resolved
@@ -31,7 +31,6 @@
 .envrc
 
 DEV_NOTES.md
-<<<<<<< HEAD
 /logo/
 
 # Ingore IDEA files
@@ -39,7 +38,4 @@
 langchain.iml
 
 # Ignore Mac DS_Store files
-**/.DS_Store
-=======
-/logo/
->>>>>>> 0705b579
+**/.DS_Store